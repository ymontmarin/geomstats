--- conflicted
+++ resolved
@@ -2,21 +2,7 @@
 
 import numpy as np
 import scipy.linalg
-<<<<<<< HEAD
-from numpy.linalg import (  # NOQA
-    cholesky,
-    det,
-    eig,
-    eigh,
-    eigvalsh,
-    inv,
-    norm,
-    solve,
-    svd
-)
-=======
-from numpy.linalg import cholesky, det, eig, eigh, eigvalsh, inv, norm, svd  # NOQA
->>>>>>> b7b97894
+from numpy.linalg import cholesky, det, eig, eigh, eigvalsh, inv, norm, solve, svd  # NOQA
 
 from .common import to_ndarray
 
