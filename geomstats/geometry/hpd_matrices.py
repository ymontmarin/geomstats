"""The manifold of Hermitian positive definite (HPD) matrices.

Lead author: Yann Cabanes.
"""

import math

import geomstats.backend as gs
import geomstats.vectorization
from geomstats.geometry.base import OpenSet
from geomstats.geometry.complex_matrices import ComplexMatrices, ComplexMatricesMetric
from geomstats.geometry.complex_riemannian_metric import ComplexRiemannianMetric
from geomstats.geometry.general_linear import GeneralLinear
from geomstats.geometry.hermitian_matrices import HermitianMatrices
from geomstats.geometry.positive_lower_triangular_matrices import (
    PositiveLowerTriangularMatrices,
)
from geomstats.integrator import integrate


class HPDMatrices(OpenSet):
    """Class for the manifold of Hermitian positive definite (HPD) matrices.

    Parameters
    ----------
    n : int
        Integer representing the shape of the matrices: n x n.

    References
    ----------
    .. [Cabanes2022] Yann Cabanes. Multidimensional complex stationary
        centered Gaussian autoregressive time series machine learning
        in Poincaré and Siegel disks: application for audio and radar
        clutter classification, PhD thesis, 2022
    .. [JV2016] B. Jeuris and R. Vandebril. The Kahler mean of Block-Toeplitz
        matrices with Toeplitz structured blocks, 2016.
        https://epubs.siam.org/doi/pdf/10.1137/15M102112X
    """

    def __init__(self, n, **kwargs):
        kwargs.setdefault("metric", HPDAffineMetric(n))
        super().__init__(dim=n**2, embedding_space=HermitianMatrices(n), **kwargs)
        self.n = n

    def belongs(self, point, atol=gs.atol):
        """Check if a matrix is Hermitian with positive eigenvalues.

        Parameters
        ----------
        point : array-like, shape=[..., n, n]
            Point to be checked.
        atol : float
            Tolerance.
            Optional, default: backend atol.

        Returns
        -------
        belongs : array-like, shape=[...,]
            Boolean denoting if mat is an HPD matrix.
        """
        return ComplexMatrices.is_hpd(point, atol)

    def projection(self, point, atol=gs.atol):
        """Project a matrix to the space of HPD matrices.

        First the Hermitian part of point is computed, then the eigenvalues
        are floored to gs.atol.

        Parameters
        ----------
        point : array-like, shape=[..., n, n]
            Matrix to project.
        atol : float
            Tolerance.
            Optional, default: backend atol.

        Returns
        -------
        projected: array-like, shape=[..., n, n]
            HPD matrix.
        """
        herm = ComplexMatrices.to_hermitian(point)
        eigvals, eigvecs = gs.linalg.eigh(herm)
        regularized = gs.where(eigvals < atol, atol, eigvals)
        reconstruction = gs.einsum("...ij,...j->...ij", eigvecs, regularized)
        return ComplexMatrices.mul(
            reconstruction, ComplexMatrices.transconjugate(eigvecs)
        )

    def random_point(self, n_samples=1, bound=0.1):
        """Sample in HPD(n) from the log-uniform distribution.

        Parameters
        ----------
        n_samples : int
            Number of samples.
            Optional, default: 1.
        bound : float
            Bound of the interval in which to sample in the tangent space.
            Optional, default: 1.

        Returns
        -------
        samples : array-like, shape=[..., n, n]
            Points sampled in HPD(n).
        """
        n = self.n
        size = (n_samples, n, n) if n_samples != 1 else (n, n)
        eye = gs.eye(n, dtype=gs.get_default_cdtype())
        samples = gs.stack([eye for i_sample in range(n_samples)], axis=0)
        samples = gs.reshape(samples, size)
        samples += bound * gs.random.rand(*size, dtype=gs.get_default_cdtype())
        samples = self.projection(samples)
        return samples

    def random_tangent_vec(self, base_point, n_samples=1):
        """Sample on the tangent space of HPD(n) from the uniform distribution.

        Parameters
        ----------
        n_samples : int
            Number of samples.
            Optional, default: 1.
        base_point : array-like, shape=[..., n, n]
            Base point of the tangent space.
            Optional, default: None.

        Returns
        -------
        samples : array-like, shape=[..., n, n]
            Points sampled in the tangent space at base_point.
        """
        n = self.n
        size = (n_samples, n, n) if n_samples != 1 else (n, n)

        if base_point is None:
            base_point = gs.eye(n, dtype=gs.get_default_cdtype())

        sqrt_base_point = gs.linalg.sqrtm(base_point)

        tangent_vec_at_id_aux = gs.random.rand(*size, dtype=gs.get_default_cdtype())
        tangent_vec_at_id_aux *= 2
        tangent_vec_at_id_aux -= 1 + 1j
        tangent_vec_at_id = tangent_vec_at_id_aux + ComplexMatrices.transconjugate(
            tangent_vec_at_id_aux
        )

        tangent_vec = ComplexMatrices.mul(
            sqrt_base_point, tangent_vec_at_id, sqrt_base_point
        )

        return tangent_vec

    @staticmethod
    def _aux_differential_power(power, tangent_vec, base_point):
        """Compute the differential of the matrix power.

        Auxiliary function to the functions differential_power and
        inverse_differential_power.

        Parameters
        ----------
        power : float
            Power function to differentiate.
        tangent_vec : array_like, shape=[..., n, n]
            Tangent vector at base point.
        base_point : array_like, shape=[..., n, n]
            Base point.

        Returns
        -------
        eigvectors : array-like, shape=[..., n, n]
        transconj_eigvectors : array-like, shape=[..., n, n]
        numerator : array-like, shape=[..., n, n]
        denominator : array-like, shape=[..., n, n]
        temp_result : array-like, shape=[..., n, n]
        """
        eigvalues, eigvectors = gs.linalg.eigh(base_point)

        if power == 0:
            powered_eigvalues = gs.log(eigvalues)
        elif power == math.inf:
            powered_eigvalues = gs.exp(eigvalues)
        else:
            powered_eigvalues = eigvalues**power

        denominator = eigvalues[..., :, None] - eigvalues[..., None, :]
        numerator = powered_eigvalues[..., :, None] - powered_eigvalues[..., None, :]

        null_denominator = gs.abs(denominator) < gs.atol
        if power == 0:
            numerator = gs.where(null_denominator, gs.ones_like(numerator), numerator)
            denominator = gs.where(
                null_denominator, eigvalues[..., :, None], denominator
            )
        elif power == math.inf:
            numerator = gs.where(
                null_denominator, powered_eigvalues[..., :, None], numerator
            )
            denominator = gs.where(
                null_denominator, gs.ones_like(numerator), denominator
            )
        else:
            numerator = gs.where(
                null_denominator, power * powered_eigvalues[..., :, None], numerator
            )
            denominator = gs.where(
                null_denominator, eigvalues[..., :, None], denominator
            )

        transconj_eigvectors = ComplexMatrices.transconjugate(eigvectors)
        temp_result = ComplexMatrices.mul(transconj_eigvectors, tangent_vec, eigvectors)

        numerator = gs.cast(numerator, dtype=temp_result.dtype)
        denominator = gs.cast(denominator, dtype=temp_result.dtype)

        return (eigvectors, transconj_eigvectors, numerator, denominator, temp_result)

    @classmethod
    def differential_power(cls, power, tangent_vec, base_point):
        r"""Compute the differential of the matrix power function.

        Compute the differential of the power function on HPD(n)
        (:math:`A^p=\exp(p \log(A))`) at base_point applied to tangent_vec.

        Parameters
        ----------
        power : int
            Power.
        tangent_vec : array_like, shape=[..., n, n]
            Tangent vector at base point.
        base_point : array_like, shape=[..., n, n]
            Base point.

        Returns
        -------
        differential_power : array-like, shape=[..., n, n]
            Differential of the power function.
        """
        (
            eigvectors,
            transconj_eigvectors,
            numerator,
            denominator,
            temp_result,
        ) = cls._aux_differential_power(power, tangent_vec, base_point)
        power_operator = numerator / denominator
        result = power_operator * temp_result
        result = ComplexMatrices.mul(eigvectors, result, transconj_eigvectors)
        return result

    @classmethod
    def inverse_differential_power(cls, power, tangent_vec, base_point):
        r"""Compute the inverse of the differential of the matrix power.

        Compute the inverse of the differential of the power
        function on HPD matrices (:math:`A^p=\exp(p \log(A))`) at base_point
        applied to tangent_vec.

        Parameters
        ----------
        power : int
            Power.
        tangent_vec : array_like, shape=[..., n, n]
            Tangent vector at base point.
        base_point : array_like, shape=[..., n, n]
            Base point.

        Returns
        -------
        inverse_differential_power : array-like, shape=[..., n, n]
            Inverse of the differential of the power function.
        """
        (
            eigvectors,
            transconj_eigvectors,
            numerator,
            denominator,
            temp_result,
        ) = cls._aux_differential_power(power, tangent_vec, base_point)
        power_operator = denominator / numerator
        result = power_operator * temp_result
        result = ComplexMatrices.mul(eigvectors, result, transconj_eigvectors)
        return result

    @classmethod
    def differential_log(cls, tangent_vec, base_point):
        """Compute the differential of the matrix logarithm.

        Compute the differential of the matrix logarithm on HPD
        matrices at base_point applied to tangent_vec.

        Parameters
        ----------
        tangent_vec : array_like, shape=[..., n, n]
            Tangent vector at base point.
        base_point : array_like, shape=[..., n, n]
            Base point.

        Returns
        -------
        differential_log : array-like, shape=[..., n, n]
            Differential of the matrix logarithm.
        """
        (
            eigvectors,
            transconj_eigvectors,
            numerator,
            denominator,
            temp_result,
        ) = cls._aux_differential_power(0, tangent_vec, base_point)
        power_operator = numerator / denominator
        result = power_operator * temp_result
        result = ComplexMatrices.mul(eigvectors, result, transconj_eigvectors)
        return result

    @classmethod
    def inverse_differential_log(cls, tangent_vec, base_point):
        """Compute the inverse of the differential of the matrix logarithm.

        Compute the inverse of the differential of the matrix
        logarithm on HPD matrices at base_point applied to tangent_vec.

        Parameters
        ----------
        tangent_vec : array_like, shape=[..., n, n]
            Tangent vector at base point.
        base_point : array_like, shape=[..., n, n]
            Base point.

        Returns
        -------
        inverse_differential_log : array-like, shape=[..., n, n]
            Inverse of the differential of the matrix logarithm.
        """
        (
            eigvectors,
            transconj_eigvectors,
            numerator,
            denominator,
            temp_result,
        ) = cls._aux_differential_power(0, tangent_vec, base_point)
        power_operator = denominator / numerator
        result = power_operator * temp_result
        result = ComplexMatrices.mul(eigvectors, result, transconj_eigvectors)
        return result

    @classmethod
    def differential_exp(cls, tangent_vec, base_point):
        """Compute the differential of the matrix exponential.

        Computes the differential of the matrix exponential on HPD
        matrices at base_point applied to tangent_vec.

        Parameters
        ----------
        tangent_vec : array_like, shape=[..., n, n]
            Tangent vector at base point.
        base_point : array_like, shape=[..., n, n]
            Base point.

        Returns
        -------
        differential_exp : array-like, shape=[..., n, n]
            Differential of the matrix exponential.
        """
        (
            eigvectors,
            transconj_eigvectors,
            numerator,
            denominator,
            temp_result,
        ) = cls._aux_differential_power(math.inf, tangent_vec, base_point)
        power_operator = numerator / denominator
        result = power_operator * temp_result
        result = ComplexMatrices.mul(eigvectors, result, transconj_eigvectors)
        return result

    @classmethod
    def inverse_differential_exp(cls, tangent_vec, base_point):
        """Compute the inverse of the differential of the matrix exponential.

        Computes the inverse of the differential of the matrix
        exponential on HPD matrices at base_point applied to tangent_vec.

        Parameters
        ----------
        tangent_vec : array_like, shape=[..., n, n]
            Tangent vector at base point.
        base_point : array_like, shape=[..., n, n]
            Base point.

        Returns
        -------
        inverse_differential_exp : array-like, shape=[..., n, n]
            Inverse of the differential of the matrix exponential.
        """
        (
            eigvectors,
            transconj_eigvectors,
            numerator,
            denominator,
            temp_result,
        ) = cls._aux_differential_power(math.inf, tangent_vec, base_point)
        power_operator = denominator / numerator
        result = power_operator * temp_result
        result = ComplexMatrices.mul(eigvectors, result, transconj_eigvectors)
        return result

    @classmethod
    def logm(cls, mat):
        """
        Compute the matrix log for a Hermitian matrix.

        Parameters
        ----------
        mat : array_like, shape=[..., n, n]
            Hermitian matrix.

        Returns
        -------
        log : array_like, shape=[..., n, n]
            Matrix logarithm of mat.
        """
        n = mat.shape[-1]
        dim_3_mat = gs.reshape(mat, [-1, n, n])
        logm = HermitianMatrices.apply_func_to_eigvals(
            dim_3_mat, gs.log, check_positive=True
        )
        logm = gs.reshape(logm, mat.shape)
        return logm

    expm = HermitianMatrices.expm
    powerm = HermitianMatrices.powerm
    from_vector = HermitianMatrices.__dict__["from_vector"]
    to_vector = HermitianMatrices.__dict__["to_vector"]

    @classmethod
    def cholesky_factor(cls, mat):
        """Compute cholesky factor.

        Compute cholesky factor for a Hermitian positive definite matrix.

        Parameters
        ----------
        mat : array_like, shape=[..., n, n]
            HPD matrix.

        Returns
        -------
        cf : array_like, shape=[..., n, n]
            lower triangular matrix with positive diagonal elements.
        """
        return gs.linalg.cholesky(mat)

    @classmethod
    def differential_cholesky_factor(cls, tangent_vec, base_point):
        """Compute the differential of the cholesky factor map.

        Parameters
        ----------
        tangent_vec : array_like, shape=[..., n, n]
            Tangent vector at base point.
            Hermitian matrix.

        base_point : array_like, shape=[..., n, n]
            Base point.
            HPD matrix.

        Returns
        -------
        differential_cf : array-like, shape=[..., n, n]
            Differential of cholesky factor map
            lower triangular matrix.
        """
        cf = cls.cholesky_factor(base_point)
        differential_cf = PositiveLowerTriangularMatrices.inverse_differential_gram(
            tangent_vec, cf
        )
        return differential_cf


class HPDAffineMetric(ComplexRiemannianMetric):
    """Class for the affine-invariant metric on the HPD manifold.

    Parameters
    ----------
    n : int
        Integer representing the shape of the matrices: n x n.
    power_affine : int
        Power transformation of the classical HPD metric.
        Optional, default: 1.

    References
    ----------
    .. [Cabanes2022] Yann Cabanes. Multidimensional complex stationary
        centered Gaussian autoregressive time series machine learning
        in Poincaré and Siegel disks: application for audio and radar
        clutter classification, PhD thesis, 2022
    .. [JV2016] B. Jeuris and R. Vandebril. The Kahler mean of Block-Toeplitz
        matrices with Toeplitz structured blocks, 2016.
        https://epubs.siam.org/doi/pdf/10.1137/15M102112X
    """

<<<<<<< HEAD
    def __init__(self, n, power_affine=1, scale=1.0):
        dim = n**2
=======
    def __init__(self, n, power_affine=1, **kwargs):
        if "scale" in kwargs:
            raise TypeError(
                "Argument scale is no longer in use: instantiate scaled "
                "metrics as `scale * RiemannianMetric`. Note that the "
                "metric is scaled, not the distance."
            )
        dim = int(n * (n + 1) / 2)
>>>>>>> d90b8c11
        super().__init__(
            dim=dim,
            shape=(n, n),
            signature=(dim, 0),
        )
        self.n = n
        self.power_affine = power_affine

    @staticmethod
    def _aux_inner_product(tangent_vec_a, tangent_vec_b, inv_base_point):
        """Compute the inner-product (auxiliary).

        Parameters
        ----------
        tangent_vec_a : array-like, shape=[..., n, n]
        tangent_vec_b : array-like, shape=[..., n, n]
        inv_base_point : array-like, shape=[..., n, n]

        Returns
        -------
        inner_product : array-like, shape=[...]
        """
        aux_a = ComplexMatrices.mul(inv_base_point, tangent_vec_a)
        aux_b = ComplexMatrices.mul(inv_base_point, tangent_vec_b)

        inner_product = ComplexMatrices.trace_product(aux_a, aux_b)

        return inner_product

    def inner_product(self, tangent_vec_a, tangent_vec_b, base_point):
        """Compute the affine-invariant inner-product.

        Compute the inner-product of tangent_vec_a and tangent_vec_b
        at point base_point using the affine invariant Riemannian metric.

        Parameters
        ----------
        tangent_vec_a : array-like, shape=[..., n, n]
            Tangent vector at base point.
        tangent_vec_b : array-like, shape=[..., n, n]
            Tangent vector at base point.
        base_point : array-like, shape=[..., n, n]
            Base point.

        Returns
        -------
        inner_product : array-like, shape=[..., n, n]
            Inner-product.
        """
        power_affine = self.power_affine
        hpd_space = HPDMatrices

        if power_affine == 1:
            inv_base_point = GeneralLinear.inverse(base_point)
            inner_product = self._aux_inner_product(
                tangent_vec_a, tangent_vec_b, inv_base_point
            )
        else:
            modified_tangent_vec_a = hpd_space.differential_power(
                power_affine, tangent_vec_a, base_point
            )
            modified_tangent_vec_b = hpd_space.differential_power(
                power_affine, tangent_vec_b, base_point
            )
            power_inv_base_point = HermitianMatrices.powerm(base_point, -power_affine)
            inner_product = self._aux_inner_product(
                modified_tangent_vec_a, modified_tangent_vec_b, power_inv_base_point
            )

            inner_product = inner_product / (power_affine**2)

        return inner_product

    @staticmethod
    def _aux_exp(tangent_vec, sqrt_base_point, inv_sqrt_base_point):
        """Compute the exponential map (auxiliary function).

        Parameters
        ----------
        tangent_vec : array-like, shape=[..., n, n]
        sqrt_base_point : array-like, shape=[..., n, n]
        inv_sqrt_base_point : array-like, shape=[..., n, n]

        Returns
        -------
        exp : array-like, shape=[..., n, n]
        """
        tangent_vec_at_id = ComplexMatrices.mul(
            inv_sqrt_base_point, tangent_vec, inv_sqrt_base_point
        )

        tangent_vec_at_id = ComplexMatrices.to_hermitian(tangent_vec_at_id)
        exp_from_id = HermitianMatrices.expm(tangent_vec_at_id)

        exp = ComplexMatrices.mul(sqrt_base_point, exp_from_id, sqrt_base_point)
        return exp

    def exp(self, tangent_vec, base_point, **kwargs):
        """Compute the affine-invariant exponential map.

        Compute the Riemannian exponential at point base_point
        of tangent vector tangent_vec wrt the metric defined in inner_product.
        This gives a Hermitian positive definite matrix.

        Parameters
        ----------
        tangent_vec : array-like, shape=[..., n, n]
            Tangent vector at base point.
        base_point : array-like, shape=[..., n, n]
            Base point.

        Returns
        -------
        exp : array-like, shape=[..., n, n]
            Riemannian exponential.
        """
        power_affine = self.power_affine

        if power_affine == 1:
            powers = HermitianMatrices.powerm(base_point, [1.0 / 2, -1.0 / 2])
            exp = self._aux_exp(tangent_vec, powers[0], powers[1])
        else:
            modified_tangent_vec = HPDMatrices.differential_power(
                power_affine, tangent_vec, base_point
            )
            power_sqrt_base_point = HermitianMatrices.powerm(
                base_point, power_affine / 2
            )
            power_inv_sqrt_base_point = GeneralLinear.inverse(power_sqrt_base_point)
            exp = self._aux_exp(
                modified_tangent_vec, power_sqrt_base_point, power_inv_sqrt_base_point
            )
            exp = HermitianMatrices.powerm(exp, 1 / power_affine)

        return exp

    @staticmethod
    def _aux_log(point, sqrt_base_point, inv_sqrt_base_point):
        """Compute the log (auxiliary function).

        Parameters
        ----------
        point : array-like, shape=[..., n, n]
        sqrt_base_point : array-like, shape=[..., n, n]
        inv_sqrt_base_point : array-like, shape=[.., n, n]

        Returns
        -------
        log : array-like, shape=[..., n, n]
        """
        point_near_id = ComplexMatrices.mul(
            inv_sqrt_base_point, point, inv_sqrt_base_point
        )
        point_near_id = ComplexMatrices.to_hermitian(point_near_id)

        log_at_id = HPDMatrices.logm(point_near_id)
        log = ComplexMatrices.mul(sqrt_base_point, log_at_id, sqrt_base_point)
        return log

    def log(self, point, base_point, **kwargs):
        """Compute the affine-invariant logarithm map.

        Compute the Riemannian logarithm at point base_point,
        of point wrt the metric defined in inner_product.
        This gives a tangent vector at point base_point.

        Parameters
        ----------
        point : array-like, shape=[..., n, n]
            Point.
        base_point : array-like, shape=[..., n, n]
            Base point.

        Returns
        -------
        log : array-like, shape=[..., n, n]
            Riemannian logarithm of point at base_point.
        """
        power_affine = self.power_affine

        if power_affine == 1:
            powers = HermitianMatrices.powerm(base_point, [1.0 / 2, -1.0 / 2])
            log = self._aux_log(point, powers[0], powers[1])
        else:
            power_point = HermitianMatrices.powerm(point, power_affine)
            powers = HermitianMatrices.powerm(
                base_point, [power_affine / 2, -power_affine / 2]
            )
            log = self._aux_log(power_point, powers[0], powers[1])
            log = HPDMatrices.inverse_differential_power(power_affine, log, base_point)
        return log

    def parallel_transport(
        self, tangent_vec, base_point, direction=None, end_point=None
    ):
        r"""Parallel transport of a tangent vector.

        Closed-form solution for the parallel transport of a tangent vector
        along the geodesic between two points `base_point` and `end_point`
        or alternatively defined by :math:`t \mapsto exp_{(base\_point)}(
        t*direction)`.
        Denoting `tangent_vec_a` by `S`, `base_point` by `A`, and `end_point`
        by `B` or `B = Exp_A(tangent_vec_b)` and :math:`E = (BA^{- 1})^{( 1
        / 2)}`. Then the parallel transport to `B` is:

        .. math::
            S' = ESE^T

        Parameters
        ----------
        tangent_vec : array-like, shape=[..., n, n]
            Tangent vector at base point to be transported.
        base_point : array-like, shape=[..., n, n]
            Point on the manifold of HPD matrices. Point to transport from
        direction : array-like, shape=[..., n, n]
            Tangent vector at base point, initial speed of the geodesic along
            which the parallel transport is computed. Unused if `end_point` is given.
            Optional, default: None.
        end_point : array-like, shape=[..., n, n]
            Point on the manifold of HPD matrices. Point to transport to.
            Optional, default: None.

        Returns
        -------
        transported_tangent_vec: array-like, shape=[..., n, n]
            Transported tangent vector at exp_(base_point)(tangent_vec_b).
        """
        if end_point is None:
            end_point = self.exp(direction, base_point)
        sqrt_bp, inv_sqrt_bp = HermitianMatrices.powerm(base_point, [1.0 / 2, -1.0 / 2])
        pdt = HermitianMatrices.powerm(
            ComplexMatrices.mul(inv_sqrt_bp, end_point, inv_sqrt_bp), 1.0 / 2
        )
        congruence_mat = ComplexMatrices.mul(sqrt_bp, pdt, inv_sqrt_bp)
        return ComplexMatrices.congruent(tangent_vec, congruence_mat)

    def injectivity_radius(self, base_point):
        """Radius of the largest ball where the exponential is injective.

        Because of the negative curvature of this space, the injectivity radius
        is infinite everywhere.

        Parameters
        ----------
        base_point : array-like, shape=[..., n, n]
            Point on the manifold.

        Returns
        -------
        radius : float
            Injectivity radius.
        """
        return math.inf


class HPDBuresWassersteinMetric(ComplexRiemannianMetric):
    """Class for the Bures-Wasserstein metric on the HPD manifold.

    Parameters
    ----------
    n : int
        Integer representing the shape of the matrices: n x n.
    """

    def __init__(self, n):
        dim = n**2
        super().__init__(
            dim=dim,
            signature=(dim, 0),
            shape=(n, n),
        )
        self.n = n

    def inner_product(self, tangent_vec_a, tangent_vec_b, base_point):
        r"""Compute the Bures-Wasserstein inner-product.

        Compute the inner-product of tangent_vec_a :math:`A` and tangent_vec_b
        :math:`B` at point base_point :math:`S=PDP^\top` using the
        Bures-Wasserstein Riemannian metric:

        .. math::
            \frac{1}{2}\sum_{i,j}\frac{[P^\top AP]_{ij}[P^\top BP]_{ij}}{d_i+d_j}

        Parameters
        ----------
        tangent_vec_a : array-like, shape=[..., n, n]
            Tangent vector at base point.
        tangent_vec_b : array-like, shape=[..., n, n]
            Tangent vector at base point.
        base_point : array-like, shape=[..., n, n]
            Base point.

        Returns
        -------
        inner_product : array-like, shape=[...,]
            Inner-product.
        """
        eigvals, eigvecs = gs.linalg.eigh(base_point)
        transconj_eigvecs = ComplexMatrices.transconjugate(eigvecs)
        rotated_tangent_vec_a = ComplexMatrices.mul(
            transconj_eigvecs, tangent_vec_a, eigvecs
        )
        rotated_tangent_vec_b = ComplexMatrices.mul(
            transconj_eigvecs, tangent_vec_b, eigvecs
        )

        coefficients = 1 / (eigvals[..., :, None] + eigvals[..., None, :])
        result = (
            ComplexMatrices.frobenius_product(
                gs.cast(coefficients, dtype=rotated_tangent_vec_a.dtype)
                * rotated_tangent_vec_a,
                rotated_tangent_vec_b,
            )
            / 2
        )

        return result

    def exp(self, tangent_vec, base_point, **kwargs):
        """Compute the Bures-Wasserstein exponential map.

        Parameters
        ----------
        tangent_vec : array-like, shape=[..., n, n]
            Tangent vector at base point.
        base_point : array-like, shape=[..., n, n]
            Base point.

        Returns
        -------
        exp : array-like, shape=[...,]
            Riemannian exponential.
        """
        eigvals, eigvecs = gs.linalg.eigh(base_point)
        transconj_eigvecs = ComplexMatrices.transconjugate(eigvecs)
        rotated_tangent_vec = ComplexMatrices.mul(
            transconj_eigvecs, tangent_vec, eigvecs
        )
        coefficients = 1 / (eigvals[..., :, None] + eigvals[..., None, :])
        rotated_sylvester = rotated_tangent_vec * gs.cast(
            coefficients, dtype=rotated_tangent_vec.dtype
        )
        rotated_hessian = gs.einsum("...ij,...j->...ij", rotated_sylvester, eigvals)
        rotated_hessian = ComplexMatrices.mul(rotated_hessian, rotated_sylvester)
        hessian = ComplexMatrices.mul(eigvecs, rotated_hessian, transconj_eigvecs)

        return base_point + tangent_vec + hessian

    def log(self, point, base_point, **kwargs):
        """Compute the Bures-Wasserstein logarithm map.

        Compute the Riemannian logarithm at point base_point,
        of point wrt the Bures-Wasserstein metric.
        This gives a tangent vector at point base_point.

        Parameters
        ----------
        point : array-like, shape=[..., n, n]
            Point.
        base_point : array-like, shape=[..., n, n]
            Base point.

        Returns
        -------
        log : array-like, shape=[..., n, n]
            Riemannian logarithm.
        """
        sqrt_bp, inv_sqrt_bp = HermitianMatrices.powerm(base_point, [0.5, -0.5])
        pdt = HermitianMatrices.powerm(
            ComplexMatrices.mul(sqrt_bp, point, sqrt_bp), 0.5
        )
        sqrt_product = ComplexMatrices.mul(sqrt_bp, pdt, inv_sqrt_bp)
        transconj_sqrt_product = ComplexMatrices.transconjugate(sqrt_product)
        return sqrt_product + transconj_sqrt_product - 2 * base_point

    def squared_dist(self, point_a, point_b, **kwargs):
        """Compute the Bures-Wasserstein squared distance.

        Compute the Riemannian squared distance between point_a and point_b.

        Parameters
        ----------
        point_a : array-like, shape=[..., n, n]
            Point.
        point_b : array-like, shape=[..., n, n]
            Point.

        Returns
        -------
        squared_dist : array-like, shape=[...]
            Riemannian squared distance.
        """
        product = gs.matmul(point_a, point_b)
        sqrt_product = gs.linalg.sqrtm(product)
        trace_a = gs.trace(point_a)
        trace_b = gs.trace(point_b)
        trace_prod = gs.trace(sqrt_product)
        return gs.real(trace_a + trace_b - 2 * trace_prod)

    def parallel_transport(
        self,
        tangent_vec_a,
        base_point,
        tangent_vec_b=None,
        end_point=None,
        n_steps=10,
        step="rk4",
    ):
        r"""Compute the parallel transport of a tangent vec along a geodesic.

        Approximation of the solution of the parallel transport of a tangent
        vector a along the geodesic defined by :math:`t \mapsto exp_{(
        base\_point)}(t* tangent\_vec\_b)`. The parallel transport equation is
        formulated in this case in [TP2021]_.

        Parameters
        ----------
        tangent_vec_a : array-like, shape=[..., n, n]
            Tangent vector at `base_point` to transport.
        tangent_vec_b : array-like, shape=[..., n, n]
            Tangent vector ar `base_point`, initial velocity of the geodesic to
            transport along.
        base_point : array-like, shape=[..., n, n]
            Initial point of the geodesic.
        end_point : array-like, shape=[..., n, n]
            Point to transport to.
            Optional, default: None.
        n_steps : int
            Number of steps to use to approximate the solution of the
            ordinary differential equation.
            Optional, default: 100
        step : str, {'euler', 'rk2', 'rk4'}
            Scheme to use in the integration scheme.
            Optional, default: 'rk4'.

        Returns
        -------
        transported :  array-like, shape=[..., n, n]
            Transported tangent vector at `exp_(base_point)(tangent_vec_b)`.

        See Also
        --------
        Integration module: geomstats.integrator
        """
        if end_point is None:
            end_point = self.exp(tangent_vec_b, base_point)

        horizontal_lift_a = gs.linalg.solve_sylvester(
            base_point, base_point, tangent_vec_a
        )

        square_root_bp, inverse_square_root_bp = HermitianMatrices.powerm(
            base_point, [0.5, -0.5]
        )
        end_point_lift = ComplexMatrices.mul(square_root_bp, end_point, square_root_bp)
        square_root_lift = HermitianMatrices.powerm(end_point_lift, 0.5)

        horizontal_velocity = gs.matmul(inverse_square_root_bp, square_root_lift)
        partial_horizontal_velocity = ComplexMatrices.mul(
            horizontal_velocity, square_root_bp
        )
        partial_horizontal_velocity += ComplexMatrices.transconjugate(
            partial_horizontal_velocity
        )

        def force(state, time):
            horizontal_geodesic_t = (
                1 - time
            ) * square_root_bp + time * horizontal_velocity
            geodesic_t = (
                (1 - time) ** 2 * base_point
                + time * (1 - time) * partial_horizontal_velocity
                + time**2 * end_point
            )

            align = ComplexMatrices.mul(
                horizontal_geodesic_t,
                ComplexMatrices.transconjugate(horizontal_velocity - square_root_bp),
                state,
            )
            right = align + ComplexMatrices.transconjugate(align)
            return gs.linalg.solve_sylvester(geodesic_t, geodesic_t, -right)

        flow = integrate(force, horizontal_lift_a, n_steps=n_steps, step=step)
        final_align = ComplexMatrices.mul(end_point, flow[-1])
        return final_align + ComplexMatrices.transconjugate(final_align)

    def injectivity_radius(self, base_point):
        """Compute the upper bound of the injectivity domain.

        This is the smallest eigen value of the base point.

        Parameters
        ----------
        base_point : array-like, shape=[..., n, n]
            Point on the manifold.

        Returns
        -------
        radius : float
            Injectivity radius.
        """
        eigen_values = gs.linalg.eigvalsh(base_point)
        return eigen_values[..., 0] ** 0.5


class HPDEuclideanMetric(ComplexRiemannianMetric):
    """Class for the Euclidean metric on the HPD manifold."""

    def __init__(self, n, power_euclidean=1):
        dim = n**2
        super().__init__(
            dim=dim,
            signature=(dim, 0),
            shape=(n, n),
        )
        self.n = n
        self.power_euclidean = power_euclidean

    def inner_product(self, tangent_vec_a, tangent_vec_b, base_point):
        """Compute the Euclidean inner-product.

        Compute the inner-product of tangent_vec_a and tangent_vec_b
        at point base_point using the power-Euclidean metric.

        Parameters
        ----------
        tangent_vec_a : array-like, shape=[..., n, n]
            Tangent vector at base point.
        tangent_vec_b : array-like, shape=[..., n, n]
            Tangent vector at base point.
        base_point : array-like, shape=[..., n, n]
            Base point.

        Returns
        -------
        inner_product : array-like, shape=[...,]
            Inner-product.
        """
        power_euclidean = self.power_euclidean
        hpd_space = HPDMatrices

        if power_euclidean == 1:
            inner_product = ComplexMatrices.frobenius_product(
                tangent_vec_a, tangent_vec_b
            )
        else:
            modified_tangent_vec_a = hpd_space.differential_power(
                power_euclidean, tangent_vec_a, base_point
            )
            modified_tangent_vec_b = hpd_space.differential_power(
                power_euclidean, tangent_vec_b, base_point
            )

            inner_product = ComplexMatrices.frobenius_product(
                modified_tangent_vec_a, modified_tangent_vec_b
            ) / (power_euclidean**2)
        return inner_product

    @staticmethod
    @geomstats.vectorization.decorator(["matrix", "matrix"])
    def exp_domain(tangent_vec, base_point):
        """Compute the domain of the Euclidean exponential map.

        Compute the real interval of time where the Euclidean geodesic starting
        at point `base_point` in direction `tangent_vec` is defined.

        Parameters
        ----------
        tangent_vec : array-like, shape=[..., n, n]
            Tangent vector at base point.
        base_point : array-like, shape=[..., n, n]
            Base point.

        Returns
        -------
        exp_domain : array-like, shape=[..., 2]
            Interval of time where the geodesic is defined.
        """
        invsqrt_base_point = HermitianMatrices.powerm(base_point, -0.5)

        reduced_vec = gs.matmul(invsqrt_base_point, tangent_vec)
        reduced_vec = gs.matmul(reduced_vec, invsqrt_base_point)
        eigvals = gs.linalg.eigvalsh(reduced_vec)
        min_eig = gs.amin(eigvals, axis=1)
        max_eig = gs.amax(eigvals, axis=1)
        inf_value = gs.where(max_eig <= 0.0, gs.array(-math.inf), -1.0 / max_eig)
        inf_value = gs.to_ndarray(inf_value, to_ndim=2)
        sup_value = gs.where(min_eig >= 0.0, gs.array(-math.inf), -1.0 / min_eig)
        sup_value = gs.to_ndarray(sup_value, to_ndim=2)
        domain = gs.concatenate((inf_value, sup_value), axis=1)

        return domain

    def injectivity_radius(self, base_point):
        """Compute the upper bound of the injectivity domain.

        This is the smallest eigen value of the base point.

        Parameters
        ----------
        base_point : array-like, shape=[..., n, n]
            Point on the manifold.

        Returns
        -------
        radius : float
            Injectivity radius.
        """
        eigen_values = gs.linalg.eigvalsh(base_point)
        return eigen_values[..., 0]

    def exp(self, tangent_vec, base_point, **kwargs):
        """Compute the Euclidean exponential map.

        Compute the Euclidean exponential at point base_point
        of tangent vector tangent_vec.
        This gives a Hermitian positive definite matrix.

        Parameters
        ----------
        tangent_vec : array-like, shape=[..., n, n]
            Tangent vector at base point.
        base_point : array-like, shape=[..., n, n]
            Base point.

        Returns
        -------
        exp : array-like, shape=[..., n, n]
            Euclidean exponential.
        """
        power_euclidean = self.power_euclidean

        if power_euclidean == 1:
            exp = tangent_vec + base_point
        else:
            exp = HermitianMatrices.powerm(
                HermitianMatrices.powerm(base_point, power_euclidean)
                + HPDMatrices.differential_power(
                    power_euclidean, tangent_vec, base_point
                ),
                1 / power_euclidean,
            )
        return exp

    def log(self, point, base_point, **kwargs):
        """Compute the Euclidean logarithm map.

        Compute the Euclidean logarithm at point base_point, of point.
        This gives a tangent vector at point base_point.

        Parameters
        ----------
        point : array-like, shape=[..., n, n]
            Point.
        base_point : array-like, shape=[..., n, n]
            Base point.

        Returns
        -------
        log : array-like, shape=[..., n, n]
            Euclidean logarithm.
        """
        power_euclidean = self.power_euclidean

        if power_euclidean == 1:
            log = point - base_point
        else:
            log = HPDMatrices.inverse_differential_power(
                power_euclidean,
                HermitianMatrices.powerm(point, power_euclidean)
                - HermitianMatrices.powerm(base_point, power_euclidean),
                base_point,
            )

        return log

    def parallel_transport(
        self, tangent_vec, base_point, direction=None, end_point=None
    ):
        r"""Compute the parallel transport of a tangent vector.

        Closed-form solution for the parallel transport of a tangent vector
        along the geodesic between two points `base_point` and `end_point`
        or alternatively defined by :math:`t \mapsto exp_{(base\_point)}(
        t*direction)`.

        Parameters
        ----------
        tangent_vec : array-like, shape=[..., n, n]
            Tangent vector at base point to be transported.
        base_point : array-like, shape=[..., n, n]
            Point on the manifold. Point to transport from.
        direction : array-like, shape=[..., n, n]
            Tangent vector at base point, along which the parallel transport
            is computed.
            Optional, default: None.
        end_point : array-like, shape=[..., n, n]
            Point on the manifold. Point to transport to.
            Optional, default: None.

        Returns
        -------
        transported_tangent_vec: array-like, shape=[..., n, n]
            Transported tangent vector at `exp_(base_point)(tangent_vec_b)`.
        """
        if self.power_euclidean == 1:
            return gs.copy(tangent_vec)
        raise NotImplementedError("Parallel transport is only implemented for power 1")


class HPDLogEuclideanMetric(ComplexRiemannianMetric):
    """Class for the Log-Euclidean metric on the HPD manifold.

    Parameters
    ----------
    n : int
        Integer representing the shape of the matrices: n x n.
    """

    def __init__(self, n):
        dim = n**2
        super().__init__(
            dim=dim,
            signature=(dim, 0),
            shape=(n, n),
        )
        self.n = n

    def inner_product(self, tangent_vec_a, tangent_vec_b, base_point):
        """Compute the Log-Euclidean inner-product.

        Compute the inner-product of tangent_vec_a and tangent_vec_b
        at point base_point using the log-Euclidean metric.

        Parameters
        ----------
        tangent_vec_a : array-like, shape=[..., n, n]
            Tangent vector at base point.
        tangent_vec_b : array-like, shape=[..., n, n]
            Tangent vector at base point.
        base_point : array-like, shape=[..., n, n]
            Base point.

        Returns
        -------
        inner_product : array-like, shape=[...,]
            Inner-product.
        """
        hpd_space = HPDMatrices

        modified_tangent_vec_a = hpd_space.differential_log(tangent_vec_a, base_point)
        modified_tangent_vec_b = hpd_space.differential_log(tangent_vec_b, base_point)
        product = ComplexMatrices.trace_product(
            modified_tangent_vec_a, modified_tangent_vec_b
        )
        return product

    def exp(self, tangent_vec, base_point, **kwargs):
        """Compute the Log-Euclidean exponential map.

        Compute the Riemannian exponential at point base_point
        of tangent vector tangent_vec wrt the Log-Euclidean metric.
        This gives a Hermitian positive definite matrix.

        Parameters
        ----------
        tangent_vec : array-like, shape=[..., n, n]
            Tangent vector at base point.
        base_point : array-like, shape=[..., n, n]
            Base point.

        Returns
        -------
        exp : array-like, shape=[..., n, n]
            Riemannian exponential.
        """
        log_base_point = HPDMatrices.logm(base_point)
        dlog_tangent_vec = HPDMatrices.differential_log(tangent_vec, base_point)
        exp = HermitianMatrices.expm(log_base_point + dlog_tangent_vec)

        return exp

    def log(self, point, base_point, **kwargs):
        """Compute the Log-Euclidean logarithm map.

        Compute the Riemannian logarithm at point base_point,
        of point wrt the Log-Euclidean metric.
        This gives a tangent vector at point base_point.

        Parameters
        ----------
        point : array-like, shape=[..., n, n]
            Point.
        base_point : array-like, shape=[..., n, n]
            Base point.

        Returns
        -------
        log : array-like, shape=[..., n, n]
            Riemannian logarithm.
        """
        log_base_point = HPDMatrices.logm(base_point)
        log_point = HPDMatrices.logm(point)
        log = HPDMatrices.differential_exp(log_point - log_base_point, log_base_point)

        return log

    def injectivity_radius(self, base_point):
        """Radius of the largest ball where the exponential is injective.

        Because of this space is flat, the injectivity radius is infinite
        everywhere.

        Parameters
        ----------
        base_point : array-like, shape=[..., n, n]
            Point on the manifold.

        Returns
        -------
        radius : float
            Injectivity radius.
        """
        return math.inf

    def dist(self, point_a, point_b):
        """Compute log euclidean distance.

        Parameters
        ----------
        point_a : array-like, shape=[..., dim]
            Point.
        point_b : array-like, shape=[..., dim]
            Point.

        Returns
        -------
        dist : array-like, shape=[...,]
            Distance.
        """
        log_a = HPDMatrices.logm(point_a)
        log_b = HPDMatrices.logm(point_b)
        return ComplexMatricesMetric.norm(log_a - log_b)<|MERGE_RESOLUTION|>--- conflicted
+++ resolved
@@ -502,10 +502,6 @@
         https://epubs.siam.org/doi/pdf/10.1137/15M102112X
     """
 
-<<<<<<< HEAD
-    def __init__(self, n, power_affine=1, scale=1.0):
-        dim = n**2
-=======
     def __init__(self, n, power_affine=1, **kwargs):
         if "scale" in kwargs:
             raise TypeError(
@@ -514,7 +510,6 @@
                 "metric is scaled, not the distance."
             )
         dim = int(n * (n + 1) / 2)
->>>>>>> d90b8c11
         super().__init__(
             dim=dim,
             shape=(n, n),
