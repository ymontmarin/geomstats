"""Manifold module.

In other words, a topological space that locally resembles
Euclidean space near each point.

Lead author: Nina Miolane.
"""

import abc

import geomstats.backend as gs
import geomstats.errors
from geomstats.geometry.riemannian_metric import RiemannianMetric


class Manifold(abc.ABC):
    r"""Class for manifolds.

    Parameters
    ----------
    dim : int
        Dimension of the manifold.
    shape : tuple of int
        Shape of one element of the manifold.
        Optional, default : None.
    metric : RiemannianMetric
        Metric object to use on the manifold.
    default_point_type : str, {\'vector\', \'matrix\', \'tensor\'}
        Point type.
        Optional, default: 'vector'.
    default_coords_type : str, {\'intrinsic\', \'extrinsic\', etc}
        Coordinate type.
        Optional, default: 'intrinsic'.
    """

    def __init__(
<<<<<<< HEAD
        self, dim, shape=None, metric=None, default_coords_type="intrinsic", **kwargs
=======
        self,
        dim,
        shape=None,
        metric=None,
        default_point_type=None,
        default_coords_type="intrinsic",
        **kwargs
>>>>>>> 354b9ff4
    ):
        super(Manifold, self).__init__(**kwargs)

        geomstats.errors.check_integer(dim, "dim")

        shape = shape if shape is not None else (dim,)
        if not isinstance(shape, tuple):
            raise ValueError("Expected a tuple for the shape argument.")

<<<<<<< HEAD
        shape_dim = gs.prod(shape)

        if default_coords_type == "intrinsic" and not shape_dim == dim:
            raise ValueError("Shape does not match intrinsic coordinates and dim")

        self.full_intrinsic = default_coords_type == "intrinsic"
        self.full_intrinsic = self.full_intrinsic and shape == (dim,)
        self.dim = dim
        self.shape = shape
        self.shape_dim = shape_dim
=======
        if default_point_type is None:
            try:
                default_point_type = POINT_TYPES[len(shape)]
            except IndexError:
                default_point_type = 'tensor'
        geomstats.errors.check_parameter_accepted_values(
            default_point_type, "default_point_type", ["vector", "matrix", "tensor"]
        )

        shape_dim = gs.prod(shape)

        if default_coords_type == "intrinsic" and not shape_dim == dim:
            raise ValueError("Shape does not match intrinsic coordinates and dim")

        self.full_intrinsic = (default_coords_type == "intrinsic") and (shape == (dim,))
        self.dim = dim
        self.shape = shape
        self.shape_dim = shape_dim
        self.default_point_type = default_point_type
>>>>>>> 354b9ff4
        self.default_coords_type = default_coords_type
        self.metric = metric
        self.metrics = []

    def add_metric(self, metric):
        """Add a metric to the instance's list of metrics.

        Parameters
        ----------
        metric : RiemannianMetric
            Metric to add.
        """
        metric.equip_on_manifold(self)
        self.metrics.append(metric)
<<<<<<< HEAD

    @property
    def default_point_type(self):
        """Point type.

        `vector` or `matrix`.
        """
        if len(self.shape) == 1:
            return "vector"
        return "matrix"
=======
>>>>>>> 354b9ff4

    @abc.abstractmethod
    def belongs(self, point, atol=gs.atol):
        """Evaluate if a point belongs to the manifold.

        Parameters
        ----------
        point : array-like, shape=[..., *shape]
            Point to evaluate.
        atol : float
            Absolute tolerance.
            Optional, default: backend atol.

        Returns
        -------
        belongs : array-like, shape=[...,]
            Boolean evaluating if point belongs to the manifold.
        """

    @abc.abstractmethod
    def is_tangent(self, vector, base_point, atol=gs.atol):
        """Check whether the vector is tangent at base_point.

        Parameters
        ----------
        vector : array-like, shape=[..., *shape]
            Vector.
        base_point : array-like, shape=[..., *shape]
            Point on the manifold.
        atol : float
            Absolute tolerance.
            Optional, default: backend atol.

        Returns
        -------
        is_tangent : bool
            Boolean denoting if vector is a tangent vector at the base point.
        """

    @abc.abstractmethod
    def to_tangent(self, vector, base_point):
        """Project a vector to a tangent space of the manifold.

        Parameters
        ----------
        vector : array-like, shape=[..., *shape]
            Vector.
        base_point : array-like, shape=[..., *shape]
            Point on the manifold.

        Returns
        -------
        tangent_vec : array-like, shape=[..., *shape]
            Tangent vector at base point.
        """

    @abc.abstractmethod
    def random_point(self, n_samples=1, bound=1.0):
        """Sample random points on the manifold.

        If the manifold is compact, a uniform distribution is used.

        Parameters
        ----------
        n_samples : int
            Number of samples.
            Optional, default: 1.
        bound : float
            Bound of the interval in which to sample for non compact manifolds.
            Optional, default: 1.

        Returns
        -------
        samples : array-like, shape=[..., *shape]
            Points sampled on the manifold.
        """

    def local_basis(self, base_point):
<<<<<<< HEAD
        """Local basis of the tangent space of the manifold at the point.

        It correspond to patial_i vector field suppose the manifold is XXXX

        Parameters
        ----------
        base_point : array-like, shape=[..., *shape]
            Point.

        Returns
        -------
        local_basis : array-like, shape=[..., dim, *shape]
            Regularized point.
        """
        # This is the default implementation
        # 'intrinsic', 'vector', shape==(dim,)
        if not self.full_intrinsic:
            raise NotImplementedError(
                "Default local basis is only for intrinsic vector "
                "point case with shape (dim,)"
            )
        if base_point.shape == self.shape:
            return gs.eye(self.dim)
        return gs.broadcast_to(
            gs.expand_dims(gs.eye(self.dim), 0),
            (base_point.shape[0], self.dim, self.dim),
        )

    def local_gram(self, base_point, _local_basis=None, inverse=False):
        """Inverse gram matrix of the local basis.

        Gram in the sense of the canonical inner product of the shape
        representation choice. It is just a matter of representation and
        does not impact any choices other than the local basis

        Parameters
        ----------
        base_point : array-like, shape=[..., *shape]
            Point.

        Returns
        -------
        local_gram : array-like, shape=[..., dim, dim]
            Regularized point.
        """
        if self.full_intrinsic:
            if base_point.shape == self.shape:
                return gs.eye(self.dim)
            return gs.broadcast_to(
                gs.expand_dims(gs.eye(self.dim), 0),
                (base_point.shape[0], self.dim, self.dim),
            )

        if _local_basis is None:
            local_basis = self.local_basis(base_point)
        else:
            local_basis = _local_basis

        lb_flat = gs.reshape(local_basis, (-1, self.dim, self.shape_dim))
        gram = gs.einsum("...ik, ...jk -> ...ij", lb_flat, lb_flat)
=======
        """Local basis of the tangent space of the manifold at the point    
        It correspond to patial_i vector field suppose the manifold is XXXX 
        Parameters  
        ----------  
        base_point : array-like, shape=[..., *shape]    
            Point.  
        Returns 
        ------- 
        local_basis : array-like, shape=[..., dim, *shape]  
            Regularized point.  
        """ 
        # This is the default implementation 'intrinsic', 'vector', shape==(dim,)
        if not self.full_intrinsic: 
            raise NotImplementedError(  
                'Default local basis is only for intrinsic vector '
                'point case with shape (dim,)'
            )   
        if base_point.shape == self.shape:
            return gs.eye(dim)
        return gs.broadcast_to(
            gs.expand_dims(gs.eye(dim), 0),
            (base_point.shape[0], self.dim, self.dim)
        )

    def local_gram(self, base_point, _local_basis=None, inverse=False):
        """The inverse gram matrix of the local basis   
        gram in the sense of the canonical inner product of the shape   
        representation choice. It is just a matter of representation and    
        does not impact any choices other than the local basis  
        Parameters  
        ----------  
        base_point : array-like, shape=[..., *shape]    
            Point.  
        Returns 
        ------- 
        local_gram : array-like, shape=[..., dim, dim]   
            Regularized point.  
        """ 
        if self.full_intrinsic: 
            if base_point.shape == self.shape:  
                return gs.eye(dim)  
            return gs.broadcast_to(
                gs.expand_dims(gs.eye(dim), 0),
                (base_point.shape[0], self.dim, self.dim)
            )

        if _local_basis is None:    
            local_basis = self.local_basis(base_point)  
        else:   
            local_basis = _local_basis

        lb_flat = gs.reshape(local_basis, (-1, self.dim, self.shape_dim))   
        gram = gs.einsum('...ik, ...jk -> ...ij', lb_flat, lb_flat)
>>>>>>> 354b9ff4

        if inverse:
            gram = gs.linalg.inv(gram)

<<<<<<< HEAD
        if base_point.shape == self.shape:
            return gram[0]
        return gram

    def local_basis_representation(self, vector, base_point, _local_basis=None):
        """Express the vector in the local basis of the manifold.

        v=sum v^i e_i so <v,e_j> = sum v^i<e_i,e_j>
        [v^i] = G^{-1}Pv where P = [e_i] and G = [<e_i,e_j>] = PP^T

=======
        if base_point.shape == self.shape:  
            return gram[0]  
        return gram 

    def local_basis_representation(self, vector, base_point, _local_basis=None):
        """Express the vector in the local basis of the manifold
        v=sum v^i e_i so <v,e_j> = sum v^i<e_i,e_j>
        [v^i] = G^{-1}Pv where P = [e_i] and G = [<e_i,e_j>] = PP^T
>>>>>>> 354b9ff4
        Parameters
        ----------
        vector : array-like, shape=[..., *shape]
            Vector.
        base_point : array-like, shape=[..., *shape]
            Point on the manifold.
<<<<<<< HEAD

=======
>>>>>>> 354b9ff4
        Returns
        -------
        vector_intra : array-like, shape=[..., dim]
            Coordinate of the local vector in the locale basis
        """
        if self.full_intrinsic:
            return vector

<<<<<<< HEAD
        if _local_basis is None:
            local_basis = self.local_basis(base_point)
        else:
            local_basis = _local_basis

        scal_repr = gs.einsum(
            "...k, ...jk -> ...j",
            gs.reshape(vector, (-1, self.shape_dim)),
            gs.reshape(local_basis, (-1, self.dim, self.shape_dim)),
        )
        inv_gram = self.local_gram(base_point, local_basis, inverse=True)

        lb_repr = gs.einsum(
            "...ij, ...j -> ...i",
            gs.reshape(inv_gram, (-1, self.dim, self.dim)),
            gs.reshape(scal_repr, (-1, self.dim)),
        )

        if base_point.shape == self.shape:
            return lb_repr[0]
        return lb_repr

    def local_shape_representation(self, vector_intra, base_point, _local_basis=None):
        """Given a vector express in local base, return.

        the vector in standard shape form
        v=sum v^i e_i = P[v^i] where P = [e_i]

=======
        if _local_basis is None:    
            local_basis = self.local_basis(base_point)  
        else:   
            local_basis = _local_basis

        scal_repr =  gs.einsum( 
            '...k, ...jk -> ...j',  
            gs.reshape(vector, (-1, self.shape_dim)),   
            gs.reshape(local_basis, (-1, self.dim, self.shape_dim)) 
        )
        inv_gram = self.local_gram(base_point, local_basis, inverse=True)

        lb_repr =  gs.einsum( 
            '...ij, ...j -> ...i',
            gs.reshape(inv_gram, (-1, self.dim, self.dim)),   
            gs.reshape(scal_repr, (-1, self.dim)) 
        )

        if base_point.shape == self.shape:  
            return lb_repr[0]   
        return lb_repr

    def local_shape_representation(self, vector_intra, base_point, _local_basis=None):
        """Given a vector express in local base, return
        the vector in standard shape form
        v=sum v^i e_i = P[v^i] where P = [e_i]
>>>>>>> 354b9ff4
        Parameters
        ----------
        vector_intra : array-like, shape=[..., dim]
            Vector in local basis representation.
        base_point : array-like, shape=[..., *shape]
            Point on the manifold.
<<<<<<< HEAD

=======
>>>>>>> 354b9ff4
        Returns
        -------
        vector : array-like, shape=[..., *shape]
            Coordinate of the local vector in the locale basis
        """
        if self.full_intrinsic:
            return vector_intra

<<<<<<< HEAD
        if _local_basis is None:
            local_basis = self.local_basis(base_point)
        else:
            local_basis = _local_basis

        flat_repr = gs.einsum(
            "...i,il -> ...l",
            gs.reshape(vector_intra, (-1, self.dim)),
            gs.reshape(local_basis, (self.dim, self.shape_dim)),
=======
        if _local_basis is None:    
            local_basis = self.local_basis(base_point)  
        else:   
            local_basis = _local_basis

        flat_repr = gs.einsum(
            '...i,il -> ...l',
            gs.reshape(vector_intra, (-1, self.dim)),
            gs.reshape(local_basis, (self.dim, self.shape_dim))
>>>>>>> 354b9ff4
        )
        shape_rept = gs.reshape(flat_repr, (-1,) + self.shape)

        if base_point.shape == self.shape:
<<<<<<< HEAD
            return shape_rept[0]
        return shape_rept
=======
            return res[0]
        return res
>>>>>>> 354b9ff4

    def regularize(self, point):
        """Regularize a point to the canonical representation for the manifold.

        Parameters
        ----------
        point : array-like, shape=[..., *shape]
            Point.

        Returns
        -------
        regularized_point : array-like, shape=[..., *shape]
            Regularized point.
        """
        regularized_point = point
        return regularized_point

    @property
    def metric(self):
        """Riemannian Metric associated to the Manifold."""
        return self._metric

    @metric.setter
    def metric(self, metric):
        if metric is not None:
            if not isinstance(metric, RiemannianMetric):
                raise ValueError("The argument must be a RiemannianMetric object")
        metric.equip_on_manifold(self)
        self._metric = metric

    def random_tangent_vec(self, base_point, n_samples=1):
        """Generate random tangent vec.

        Parameters
        ----------
        n_samples : int
            Number of samples.
            Optional, default: 1.
<<<<<<< HEAD
        base_point :  array-like, shape=[*shape]
=======
        base_point :  array-like, shape=[..., *shape]
>>>>>>> 354b9ff4
            Point.

        Returns
        -------
        tangent_vec : array-like, shape=[..., *shape]
            Tangent vec at base point.
        """
<<<<<<< HEAD
        # TODO: Full vectorize

        if (
            n_samples > 1
            and base_point.ndim > len(self.shape)
            and n_samples != len(base_point)
        ):
=======
        new_shape = (n_samples,) + self.shape
        try:
            base_point = gs.broadcast_to(base_point, new_shape)
        except ValueError:
>>>>>>> 354b9ff4
            raise ValueError(
                "The number of base points must be the same as the "
                "number of samples, when different from 1."
            )
        draw = self.to_tangent(
            gs.random.normal(size=new_shape),
            base_point
        )

        if n_samples == 1:
            return draw[0]
        return draw<|MERGE_RESOLUTION|>--- conflicted
+++ resolved
@@ -34,17 +34,7 @@
     """
 
     def __init__(
-<<<<<<< HEAD
         self, dim, shape=None, metric=None, default_coords_type="intrinsic", **kwargs
-=======
-        self,
-        dim,
-        shape=None,
-        metric=None,
-        default_point_type=None,
-        default_coords_type="intrinsic",
-        **kwargs
->>>>>>> 354b9ff4
     ):
         super(Manifold, self).__init__(**kwargs)
 
@@ -54,7 +44,6 @@
         if not isinstance(shape, tuple):
             raise ValueError("Expected a tuple for the shape argument.")
 
-<<<<<<< HEAD
         shape_dim = gs.prod(shape)
 
         if default_coords_type == "intrinsic" and not shape_dim == dim:
@@ -65,27 +54,6 @@
         self.dim = dim
         self.shape = shape
         self.shape_dim = shape_dim
-=======
-        if default_point_type is None:
-            try:
-                default_point_type = POINT_TYPES[len(shape)]
-            except IndexError:
-                default_point_type = 'tensor'
-        geomstats.errors.check_parameter_accepted_values(
-            default_point_type, "default_point_type", ["vector", "matrix", "tensor"]
-        )
-
-        shape_dim = gs.prod(shape)
-
-        if default_coords_type == "intrinsic" and not shape_dim == dim:
-            raise ValueError("Shape does not match intrinsic coordinates and dim")
-
-        self.full_intrinsic = (default_coords_type == "intrinsic") and (shape == (dim,))
-        self.dim = dim
-        self.shape = shape
-        self.shape_dim = shape_dim
-        self.default_point_type = default_point_type
->>>>>>> 354b9ff4
         self.default_coords_type = default_coords_type
         self.metric = metric
         self.metrics = []
@@ -100,7 +68,6 @@
         """
         metric.equip_on_manifold(self)
         self.metrics.append(metric)
-<<<<<<< HEAD
 
     @property
     def default_point_type(self):
@@ -111,8 +78,6 @@
         if len(self.shape) == 1:
             return "vector"
         return "matrix"
-=======
->>>>>>> 354b9ff4
 
     @abc.abstractmethod
     def belongs(self, point, atol=gs.atol):
@@ -191,7 +156,6 @@
         """
 
     def local_basis(self, base_point):
-<<<<<<< HEAD
         """Local basis of the tangent space of the manifold at the point.
 
         It correspond to patial_i vector field suppose the manifold is XXXX
@@ -252,66 +216,10 @@
 
         lb_flat = gs.reshape(local_basis, (-1, self.dim, self.shape_dim))
         gram = gs.einsum("...ik, ...jk -> ...ij", lb_flat, lb_flat)
-=======
-        """Local basis of the tangent space of the manifold at the point    
-        It correspond to patial_i vector field suppose the manifold is XXXX 
-        Parameters  
-        ----------  
-        base_point : array-like, shape=[..., *shape]    
-            Point.  
-        Returns 
-        ------- 
-        local_basis : array-like, shape=[..., dim, *shape]  
-            Regularized point.  
-        """ 
-        # This is the default implementation 'intrinsic', 'vector', shape==(dim,)
-        if not self.full_intrinsic: 
-            raise NotImplementedError(  
-                'Default local basis is only for intrinsic vector '
-                'point case with shape (dim,)'
-            )   
-        if base_point.shape == self.shape:
-            return gs.eye(dim)
-        return gs.broadcast_to(
-            gs.expand_dims(gs.eye(dim), 0),
-            (base_point.shape[0], self.dim, self.dim)
-        )
-
-    def local_gram(self, base_point, _local_basis=None, inverse=False):
-        """The inverse gram matrix of the local basis   
-        gram in the sense of the canonical inner product of the shape   
-        representation choice. It is just a matter of representation and    
-        does not impact any choices other than the local basis  
-        Parameters  
-        ----------  
-        base_point : array-like, shape=[..., *shape]    
-            Point.  
-        Returns 
-        ------- 
-        local_gram : array-like, shape=[..., dim, dim]   
-            Regularized point.  
-        """ 
-        if self.full_intrinsic: 
-            if base_point.shape == self.shape:  
-                return gs.eye(dim)  
-            return gs.broadcast_to(
-                gs.expand_dims(gs.eye(dim), 0),
-                (base_point.shape[0], self.dim, self.dim)
-            )
-
-        if _local_basis is None:    
-            local_basis = self.local_basis(base_point)  
-        else:   
-            local_basis = _local_basis
-
-        lb_flat = gs.reshape(local_basis, (-1, self.dim, self.shape_dim))   
-        gram = gs.einsum('...ik, ...jk -> ...ij', lb_flat, lb_flat)
->>>>>>> 354b9ff4
 
         if inverse:
             gram = gs.linalg.inv(gram)
 
-<<<<<<< HEAD
         if base_point.shape == self.shape:
             return gram[0]
         return gram
@@ -322,26 +230,13 @@
         v=sum v^i e_i so <v,e_j> = sum v^i<e_i,e_j>
         [v^i] = G^{-1}Pv where P = [e_i] and G = [<e_i,e_j>] = PP^T
 
-=======
-        if base_point.shape == self.shape:  
-            return gram[0]  
-        return gram 
-
-    def local_basis_representation(self, vector, base_point, _local_basis=None):
-        """Express the vector in the local basis of the manifold
-        v=sum v^i e_i so <v,e_j> = sum v^i<e_i,e_j>
-        [v^i] = G^{-1}Pv where P = [e_i] and G = [<e_i,e_j>] = PP^T
->>>>>>> 354b9ff4
         Parameters
         ----------
         vector : array-like, shape=[..., *shape]
             Vector.
         base_point : array-like, shape=[..., *shape]
             Point on the manifold.
-<<<<<<< HEAD
-
-=======
->>>>>>> 354b9ff4
+
         Returns
         -------
         vector_intra : array-like, shape=[..., dim]
@@ -350,7 +245,6 @@
         if self.full_intrinsic:
             return vector
 
-<<<<<<< HEAD
         if _local_basis is None:
             local_basis = self.local_basis(base_point)
         else:
@@ -379,44 +273,14 @@
         the vector in standard shape form
         v=sum v^i e_i = P[v^i] where P = [e_i]
 
-=======
-        if _local_basis is None:    
-            local_basis = self.local_basis(base_point)  
-        else:   
-            local_basis = _local_basis
-
-        scal_repr =  gs.einsum( 
-            '...k, ...jk -> ...j',  
-            gs.reshape(vector, (-1, self.shape_dim)),   
-            gs.reshape(local_basis, (-1, self.dim, self.shape_dim)) 
-        )
-        inv_gram = self.local_gram(base_point, local_basis, inverse=True)
-
-        lb_repr =  gs.einsum( 
-            '...ij, ...j -> ...i',
-            gs.reshape(inv_gram, (-1, self.dim, self.dim)),   
-            gs.reshape(scal_repr, (-1, self.dim)) 
-        )
-
-        if base_point.shape == self.shape:  
-            return lb_repr[0]   
-        return lb_repr
-
-    def local_shape_representation(self, vector_intra, base_point, _local_basis=None):
-        """Given a vector express in local base, return
-        the vector in standard shape form
-        v=sum v^i e_i = P[v^i] where P = [e_i]
->>>>>>> 354b9ff4
+
         Parameters
         ----------
         vector_intra : array-like, shape=[..., dim]
             Vector in local basis representation.
         base_point : array-like, shape=[..., *shape]
             Point on the manifold.
-<<<<<<< HEAD
-
-=======
->>>>>>> 354b9ff4
+
         Returns
         -------
         vector : array-like, shape=[..., *shape]
@@ -425,7 +289,6 @@
         if self.full_intrinsic:
             return vector_intra
 
-<<<<<<< HEAD
         if _local_basis is None:
             local_basis = self.local_basis(base_point)
         else:
@@ -435,28 +298,12 @@
             "...i,il -> ...l",
             gs.reshape(vector_intra, (-1, self.dim)),
             gs.reshape(local_basis, (self.dim, self.shape_dim)),
-=======
-        if _local_basis is None:    
-            local_basis = self.local_basis(base_point)  
-        else:   
-            local_basis = _local_basis
-
-        flat_repr = gs.einsum(
-            '...i,il -> ...l',
-            gs.reshape(vector_intra, (-1, self.dim)),
-            gs.reshape(local_basis, (self.dim, self.shape_dim))
->>>>>>> 354b9ff4
         )
         shape_rept = gs.reshape(flat_repr, (-1,) + self.shape)
 
         if base_point.shape == self.shape:
-<<<<<<< HEAD
             return shape_rept[0]
         return shape_rept
-=======
-            return res[0]
-        return res
->>>>>>> 354b9ff4
 
     def regularize(self, point):
         """Regularize a point to the canonical representation for the manifold.
@@ -495,11 +342,7 @@
         n_samples : int
             Number of samples.
             Optional, default: 1.
-<<<<<<< HEAD
-        base_point :  array-like, shape=[*shape]
-=======
         base_point :  array-like, shape=[..., *shape]
->>>>>>> 354b9ff4
             Point.
 
         Returns
@@ -507,7 +350,6 @@
         tangent_vec : array-like, shape=[..., *shape]
             Tangent vec at base point.
         """
-<<<<<<< HEAD
         # TODO: Full vectorize
 
         if (
@@ -515,20 +357,15 @@
             and base_point.ndim > len(self.shape)
             and n_samples != len(base_point)
         ):
-=======
-        new_shape = (n_samples,) + self.shape
+            new_shape = (n_samples,) + self.shape
         try:
             base_point = gs.broadcast_to(base_point, new_shape)
         except ValueError:
->>>>>>> 354b9ff4
             raise ValueError(
                 "The number of base points must be the same as the "
                 "number of samples, when different from 1."
             )
-        draw = self.to_tangent(
-            gs.random.normal(size=new_shape),
-            base_point
-        )
+        draw = self.to_tangent(gs.random.normal(size=new_shape), base_point)
 
         if n_samples == 1:
             return draw[0]
