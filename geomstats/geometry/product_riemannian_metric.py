--- conflicted
+++ resolved
@@ -101,16 +101,12 @@
                 "A default_point_type of 'matrix' or 'other' can only be used if all "
                 "metrics have the same shape."
             )
-<<<<<<< HEAD
-        return (len(self.factors), *self.factors[0].shape)
-=======
         if default_point_type == "matrix" and not len(self._factor_shapes[0]) == 1:
             raise ValueError(
                 "A default_point_type of 'matrix' can only be used if all "
                 "metrics have vector type."
             )
         return len(self.factors), *self.factors[0].shape
->>>>>>> 7968f7ef
 
     def embed_to_product(self, points):
         """Map a point in each factor to a point in the product.
@@ -145,12 +141,8 @@
                 points_.append(response)
 
             return gs.concatenate(points_, axis=-1)
-<<<<<<< HEAD
-        return gs.stack(points, axis=-len(self.shape))
-=======
         stacking_axis = -1 * len(self.shape)
         return gs.stack(points, axis=stacking_axis)
->>>>>>> 7968f7ef
 
     def project_from_product(self, point):
         """Map a point in the product to points in each factor.
@@ -180,17 +172,12 @@
             ]
 
         else:
-<<<<<<< HEAD
-            point = gs.reshape(point, (-1,) + self.shape)
-            projected_points = [point[:, j, ...] for j in range(len(self.factors))]
-=======
             splitting_axis = -1 * len(self.shape)
             projected_points = gs.split(point, len(self.factors), axis=splitting_axis)
             projected_points = [
                 gs.squeeze(projected_point, axis=splitting_axis)
                 for projected_point in projected_points
             ]
->>>>>>> 7968f7ef
 
         return projected_points
 
