"""Exposes the `SpecialOrthogonal` group class.

Lead authors: Nicolas Guigui and Nina Miolane.
"""

import geomstats.algebra_utils as utils
import geomstats.backend as gs
import geomstats.errors
import geomstats.vectorization
from geomstats.geometry.base import LevelSet
from geomstats.geometry.general_linear import GeneralLinear
from geomstats.geometry.invariant_metric import BiInvariantMetric
from geomstats.geometry.lie_group import LieGroup, MatrixLieGroup
from geomstats.geometry.matrices import Matrices
from geomstats.geometry.skew_symmetric_matrices import SkewSymmetricMatrices
from geomstats.geometry.symmetric_matrices import SymmetricMatrices

ATOL = 1e-5

TAYLOR_COEFFS_1_AT_PI = [
    0.0,
    -gs.pi / 4.0,
    -1.0 / 4.0,
    -gs.pi / 48.0,
    -1.0 / 48.0,
    -gs.pi / 480.0,
    -1.0 / 480.0,
]


class _SpecialOrthogonalMatrices(MatrixLieGroup, LevelSet):
    """Class for special orthogonal groups in matrix representation.

    Parameters
    ----------
    n : int
        Integer representing the shape of the matrices: n x n.
    """

    def __init__(self, n, **kwargs):
        self.n = n
        self._value = gs.eye(n)

        super().__init__(
            dim=int((n * (n - 1)) / 2),
            n=n,
            lie_algebra=SkewSymmetricMatrices(n=n),
<<<<<<< HEAD
=======
            embedding_space=gln,
            submersion=lambda x: matrices.mul(matrices.transpose(x), x),
            tangent_submersion=lambda v, x: 2
            * matrices.to_symmetric(matrices.mul(matrices.transpose(x), v)),
            default_coords_type="extrinsic",
>>>>>>> c4994f6f
            **kwargs,
        )
        self.bi_invariant_metric = BiInvariantMetric(group=self)
        if self._metric is None:
            self._metric = self.bi_invariant_metric

    def _define_embedding_space(self):
        return GeneralLinear(self.n, positive_det=True)

    def _aux_submersion(self, point):
        return Matrices.mul(Matrices.transpose(point), point)

    def submersion(self, point):
        return self._aux_submersion(point) - self._value

    def tangent_submersion(self, vector, point):
        return 2 * Matrices.to_symmetric(
            Matrices.mul(Matrices.transpose(point), vector)
        )

    @classmethod
    def inverse(cls, point):
        """Return the transpose matrix of point.

        Parameters
        ----------
        point : array-like, shape=[..., n, n]
            Point in SO(n).

        Returns
        -------
        inverse : array-like, shape=[..., n, n]
            Inverse.
        """
        return Matrices.transpose(point)

    def projection(self, point):
        """Project a matrix on SO(n) by minimizing the Frobenius norm.

        Parameters
        ----------
        point : array-like, shape=[..., n, n]
            Matrix.

        Returns
        -------
        rot_mat : array-like, shape=[..., n, n]
            Rotation matrix.
        """
        aux_mat = self._aux_submersion(point)
        inv_sqrt_mat = SymmetricMatrices.powerm(aux_mat, -1 / 2)
        rotation_mat = Matrices.mul(point, inv_sqrt_mat)
        det = gs.linalg.det(rotation_mat)
        return utils.flip_determinant(rotation_mat, det)

    def random_point(self, n_samples=1, bound=1.0):
        """Sample in SO(n) using a normal distribution (not the Haar measure).

        Parameters
        ----------
        n_samples : int
            Number of samples.
            Optional, default: 1.
        bound : float
            Unused.

        Returns
        -------
        samples : array-like, shape=[..., n, n]
            Points sampled on the SO(n).
        """
        return self.random_uniform(n_samples)

    def random_uniform(self, n_samples=1):
        """Sample in SO(n) using a normal distribution (not the Haar measure).

        Parameters
        ----------
        n_samples : int
            Number of samples.
            Optional, default: 1.
        tol : unused

        Returns
        -------
        samples : array-like, shape=[..., n, n]
            Points sampled on the SO(n).
        """
        if n_samples == 1:
            size = (self.n, self.n)
        else:
            size = (n_samples, self.n, self.n)
        random_mat = gs.random.normal(size=size)
        rotation_mat, _ = gs.linalg.qr(random_mat)
        det = gs.linalg.det(rotation_mat)
        return utils.flip_determinant(rotation_mat, det)

    def skew_matrix_from_vector(self, vec):
        """Get the skew-symmetric matrix derived from the vector.

        In nD, fill a skew-symmetric matrix with the values of the vector.

        Parameters
        ----------
        vec : array-like, shape=[..., dim]
            Vector.

        Returns
        -------
        skew_mat : array-like, shape=[..., n, n]
            Skew-symmetric matrix.
        """
        return self.lie_algebra.matrix_representation(vec)

    def vector_from_skew_matrix(self, skew_mat):
        """Derive a vector from the skew-symmetric matrix.

        In 3D, compute the vector defining the cross product
        associated to the skew-symmetric matrix skew mat.

        Parameters
        ----------
        skew_mat : array-like, shape=[..., n, n]
            Skew-symmetric matrix.

        Returns
        -------
        vec : array-like, shape=[..., dim]
            Vector.
        """
        return self.lie_algebra.basis_representation(skew_mat)

    def rotation_vector_from_matrix(self, rot_mat):
        r"""Convert rotation matrix (in 2D or 3D) to rotation vector.

        Get the angle through the atan2 function:

        Parameters
        ----------
        rot_mat : array-like, shape=[..., 2, 2]
            Rotation matrix.

        Returns
        -------
        regularized_rot_vec : array-like, shape=[..., 1]
            Rotation vector.
        """
        if self.n not in (2, 3):
            raise NotImplementedError(
                "The function matrix_from_rotation_vector is not "
                "implemented if n is not in 2 or 3."
            )
        so_vector = (
            _SpecialOrthogonal2Vectors()
            if self.n == 2
            else _SpecialOrthogonal3Vectors()
        )
        return so_vector.rotation_vector_from_matrix(rot_mat)

    def matrix_from_rotation_vector(self, rot_vec):
        """Convert rotation vector (2D or 3D) to rotation matrix.

        Parameters
        ----------
        rot_vec: array-like, shape=[..., 1]
            Rotation vector.

        Returns
        -------
        rot_mat: array-like, shape=[..., 2, 2]
            Rotation matrix.
        """
        if self.n not in (2, 3):
            raise NotImplementedError(
                "The function matrix_from_rotation_vector is not "
                "implemented if n is not in 2 or 3."
            )
        so_vector = (
            _SpecialOrthogonal2Vectors()
            if self.n == 2
            else _SpecialOrthogonal3Vectors()
        )
        return so_vector.matrix_from_rotation_vector(rot_vec)

    @staticmethod
    def are_antipodals(rotation_mat1, rotation_mat2):
        """Determine if two rotation matrices are antipodals.

        Parameters
        ----------
        rotation_mat1 : array-like, shape=[..., n, n]
            Rotation matrix.
        rotation_mat2 : array-like, shape=[..., n, n]
            Rotation matrix.

        Returns
        -------
        _ : array-like, shape=[...,]
            Boolean determining if each pair of rotation
            matrices corresponds to a pair of antipodal rotation
            matrices.
        """
        sq_rot_mat1 = gs.matmul(rotation_mat1, rotation_mat1)
        sq_rot_mat2 = gs.matmul(rotation_mat2, rotation_mat2)
        are_different = ~gs.all(gs.isclose(rotation_mat1, rotation_mat2), axis=(-2, -1))

        return are_different & gs.all(
            gs.isclose(sq_rot_mat1, sq_rot_mat2), axis=(-2, -1)
        )

    def log(self, point, base_point=None):
        r"""
        Compute the group logarithm of point at base_point.

        Parameters
        ----------
        point : array-like, shape=[..., n, n]
            Rotation matrix.
        base_point : array-like, shape=[..., n, n]
            Rotation matrix.
            Optional, defaults to identity if None.

        Returns
        -------
        tangent_vec : array-like, shape=[..., n, n]
            Matrix such that `exp(tangent_vec, base_point) = point`.

        Notes
        -----
        Denoting `point` by :math:`g` and `base_point` by :math:`h`,
        the output satisfies:

        .. math::

            g = \exp(\log(g, h), h)
        """
        if base_point is None:
            base_point = self.identity
        if gs.any(self.are_antipodals(point, base_point)):
            raise ValueError(
                "The Group Logarithm is not well-defined for"
                f" antipodal rotation matrices: {point} and"
                f"{base_point}."
            )
        return super().log(point, base_point)


class _SpecialOrthogonalVectors(LieGroup):
    """Class for the special orthogonal groups SO({2,3}) in vector form.

    i.e. the Lie groups of planar and 3D rotations. This class is specific to
    the vector representation of rotations. For the matrix representation use
    the SpecialOrthogonal class and set `n=2` or `n=3`.

    Parameters
    ----------
    epsilon : float
        Precision to use for calculations involving potential divison by 0 in
        rotations.
        Optional, default: 0.
    """

    def __init__(self, n, epsilon=0.0):
        dim = n * (n - 1) // 2
        LieGroup.__init__(self, dim=dim, shape=(dim,), lie_algebra=self)

        self.n = n
        self.epsilon = epsilon

    def get_identity(self):
        """Get the identity of the group.

        Parameters
        ----------
        point_type : str, {'vector', 'matrix'}
            Point_type of the returned value. Unused here.

        Returns
        -------
        identity : array-like, shape=[1,]
            Identity.
        """
        return gs.zeros(self.dim)

    identity = property(get_identity)

    def belongs(self, point, atol=ATOL):
        """Evaluate if a point belongs to SO(3).

        Parameters
        ----------
        point : array-like, shape=[..., 3]
            Point to check whether it belongs to SO(3).
        atol : unused

        Returns
        -------
        belongs : array-like, shape=[...,]
            Boolean indicating whether point belongs to SO(3).
        """
        vec_dim = point.shape[-1]
        belongs = vec_dim == self.dim
        if point.ndim == 2:
            belongs = gs.tile([belongs], (point.shape[0],))
        return belongs

    @geomstats.vectorization.decorator(["else", "matrix"])
    def projection(self, point):
        """Project a matrix on SO(2) or SO(3) using the Frobenius norm.

        Parameters
        ----------
        point : array-like, shape=[..., n, n]
            Matrix.

        Returns
        -------
        rot_mat : array-like, shape=[..., n, n]
            Rotation matrix.
        """
        mat = point
        n_mats, _, _ = mat.shape

        mat_unitary_u, _, mat_unitary_v = gs.linalg.svd(mat)
        rot_mat = Matrices.mul(mat_unitary_u, mat_unitary_v)
        mask = gs.less(gs.linalg.det(rot_mat), 0.0)
        mask_float = gs.cast(mask, mat.dtype) + self.epsilon
        diag = gs.concatenate((gs.ones(self.n - 1), -gs.ones(1)), axis=0)
        diag = gs.to_ndarray(diag, to_ndim=2)
        diag = (
            gs.to_ndarray(utils.from_vector_to_diagonal_matrix(diag), to_ndim=3)
            + self.epsilon
        )
        new_mat_diag_s = gs.tile(diag, [n_mats, 1, 1])

        aux_mat = Matrices.mul(mat_unitary_u, new_mat_diag_s)
        rot_mat = rot_mat + gs.einsum(
            "...,...jk->...jk", mask_float, Matrices.mul(aux_mat, mat_unitary_v)
        )
        return rot_mat

    def inverse(self, point):
        """Compute the group inverse in SO(3).

        Parameters
        ----------
        point : array-like, shape=[..., 3]
            Point.

        Returns
        -------
        inv_point : array-like, shape=[..., 3]
            Inverse.
        """
        return -self.regularize(point)

    def random_point(self, n_samples=1, bound=1.0):
        """Sample in SO(n) using a uniform distribution (not the Haar measure).

        Parameters
        ----------
        n_samples : int
            Number of samples.
            Optional, default: 1.
        bound : float
            Unused.

        Returns
        -------
        samples : array-like, shape=[..., n, n]
            Points sampled on the SO(n).
        """
        return gs.squeeze(gs.random.rand(n_samples, 3))

    def exp_from_identity(self, tangent_vec):
        """Compute the group exponential of the tangent vector at the identity.

        As rotations are represented by their rotation vector,
        which corresponds to the element `X` in the Lie Algebra such that
        `exp(X) = R`, this methods returns its input without change.

        Parameters
        ----------
        tangent_vec : array-like, shape=[..., dimension]
            Tangent vector at base point.

        Returns
        -------
        point : array-like, shape=[..., dimension]
            Point.
        """
        return self.regularize(tangent_vec)

    def log_from_identity(self, point):
        """Compute the group logarithm of the point at the identity.

        As rotations are represented by their rotation vector,
        which corresponds to the element `X` in the Lie Algebra such that
        `exp(X) = R`, this methods returns its input after regularization.


        Parameters
        ----------
        point : array-like, shape=[..., dimension]
            Point.

        Returns
        -------
        tangent_vec : array-like, shape=[..., dimension]
            Group logarithm.
        """
        return self.regularize(point)

    def skew_matrix_from_vector(self, vec):
        """Get the skew-symmetric matrix derived from the vector.

        In 3D, compute the skew-symmetric matrix,known as the cross-product of
        a vector, associated to the vector `vec`.

        Parameters
        ----------
        vec : array-like, shape=[..., dim]
            Vector.

        Returns
        -------
        skew_mat : array-like, shape=[..., n, n]
            Skew-symmetric matrix.
        """
        return SkewSymmetricMatrices(self.n).matrix_representation(vec)

    def vector_from_skew_matrix(self, skew_mat):
        """Derive a vector from the skew-symmetric matrix.

        In 3D, compute the vector defining the cross product
        associated to the skew-symmetric matrix skew mat.

        Parameters
        ----------
        skew_mat : array-like, shape=[..., n, n]
            Skew-symmetric matrix.

        Returns
        -------
        vec : array-like, shape=[..., dim]
            Vector.
        """
        return SkewSymmetricMatrices(self.n).basis_representation(skew_mat)

    def to_tangent(self, vector, base_point=None):
        return self.regularize_tangent_vec(vector, base_point)

    def regularize_tangent_vec_at_identity(self, tangent_vec, metric=None):
        """Regularize a tangent vector at the identity.

        In 2D, regularize a tangent_vector by getting its norm at the identity,
        to be less than pi.

        Parameters
        ----------
        tangent_vec : array-like, shape=[..., 1]
            Tangent vector at base point.
        metric : RiemannianMetric
            Metric to compute the norm of the tangent vector.
            Optional, default is the Euclidean metric.

        Returns
        -------
        regularized_vec : array-like, shape=[..., 1]
            Regularized tangent vector.
        """
        return self.regularize(tangent_vec)

    def regularize_tangent_vec(self, tangent_vec, base_point, metric=None):
        """Regularize tangent vector at a base point.

        In 2D, regularize a tangent_vector by getting the norm of its parallel
        transport to the identity, determined by the metric, less than pi.

        Parameters
        ----------
        tangent_vec : array-like, shape=[...,1]
            Tangent vector at base point.
        base_point : array-like, shape=[..., 1]
            Point on the manifold.
        metric : RiemannianMetric
            Metric to compute the norm of the tangent vector.
            Optional, default is the Euclidean metric.

        Returns
        -------
        regularized_tangent_vec : array-like, shape=[..., 1]
            Regularized tangent vector.
        """
        return self.regularize_tangent_vec_at_identity(tangent_vec)


class _SpecialOrthogonal2Vectors(_SpecialOrthogonalVectors):
    """Class for the special orthogonal group SO(2) in vector representation.

    i.e. the Lie group of planar rotations. This class is specific to the
    vector representation of rotations. For the matrix representation use the
    SpecialOrthogonal class and set `n=2`.

    Parameters
    ----------
    epsilon : float
        Precision to use for calculations involving potential divison by 0 in
        rotations.
        Optional, default: 0.
    """

    def __init__(self, epsilon=0.0):
        super().__init__(
            n=2,
            epsilon=epsilon,
        )

    def regularize(self, point):
        """Regularize a point to be in accordance with convention.

        In 2D, regularize the norm of the rotation angle,
        to be between -pi and pi, following the axis-angle
        representation's convention.

        If the angle angle is between pi and 2pi,
        the function computes its complementary in 2pi and
        inverts the direction of the rotation axis.

        Parameters
        ----------
        point : array-like, shape=[...,1]
            Point.

        Returns
        -------
        regularized_point : array-like, shape=[..., 1]
            Regularized point.
        """
        regularized_point = point
        regularized_point = gs.mod(regularized_point, 2 * gs.pi)
        regularized_point = gs.where(
            regularized_point < gs.pi, regularized_point, regularized_point - 2 * gs.pi
        )
        return regularized_point

    def rotation_vector_from_matrix(self, rot_mat):
        r"""Convert rotation matrix (in 2D) to rotation vector (axis-angle).

        Get the angle through the atan2 function:

        Parameters
        ----------
        rot_mat : array-like, shape=[..., 2, 2]
            Rotation matrix.

        Returns
        -------
        regularized_rot_vec : array-like, shape=[..., 1]
            Rotation vector.
        """
        rot_vec = gs.arctan2(rot_mat[..., 1, 0], rot_mat[..., 0, 0])
        return self.regularize(rot_vec[..., None])

    def matrix_from_rotation_vector(self, rot_vec):
        """Convert rotation vector to rotation matrix.

        Parameters
        ----------
        rot_vec: array-like, shape=[..., 1]
            Rotation vector.

        Returns
        -------
        rot_mat: array-like, shape=[..., 2, 2]
            Rotation matrix.
        """
        rot_vec = self.regularize(rot_vec)

        cos_term = gs.cos(rot_vec)
        cos_matrix = gs.einsum("...l,ij->...ij", cos_term, gs.eye(2))
        sin_term = gs.sin(rot_vec)
        sin_matrix = self.skew_matrix_from_vector(sin_term)
        return cos_matrix + sin_matrix

    def compose(self, point_a, point_b):
        """Compose two elements of SO(3).

        Parameters
        ----------
        point_a : array-like, shape=[..., 3]
        point_b : array-like, shape=[..., 3]

        Returns
        -------
        point_prod : array-like, shape=[..., 3]
        """
        point_a = self.regularize(point_a)
        point_b = self.regularize(point_b)

        point_prod = point_a + point_b
        point_prod = self.regularize(point_prod)

        return point_prod

    def random_point(self, n_samples=1, bound=1.0):
        """Sample in SO(2) using the uniform distribution.

        Parameters
        ----------
        n_samples : int
            Number of samples.
            Optional, default: 1.
        bound : float
            Unused.

        Returns
        -------
        samples : array-like, shape=[..., n, n]
            Points sampled on the SO(2).
        """
        return self.random_uniform(n_samples)

    def random_uniform(self, n_samples=1):
        """Sample in SO(2) with the uniform distribution.

        Parameters
        ----------
        n_samples : int
            Number of samples.
            Optional, default: 1.

        Returns
        -------
        point : array-like, shape=[..., 1]
            Sample.
        """
        random_point = (gs.random.rand(n_samples, self.dim) * 2 - 1) * gs.pi
        random_point = self.regularize(random_point)

        if n_samples == 1:
            random_point = gs.squeeze(random_point, axis=0)

        return random_point

    def exp(self, tangent_vec, base_point=None):
        """Compute the group exponential.

        Parameters
        ----------
        tangent_vec : array-like, shape=[..., 1]
            Tangent vector at base point.
        base_point : array-like, shape=[..., 1]
            Point from which the exponential is computed.

        Returns
        -------
        point : array-like, shape=[..., 1]
            Group exponential.
        """
        return self.regularize(tangent_vec + base_point)

    def log(self, point, base_point=None):
        """Compute the group logarithm.

        Parameters
        ----------
        point : array-like, shape=[..., 3]
            Point.
        base_point : array-like, shape=[..., 1]
            Point from which the log is computed.

        Returns
        -------
        tangent_vec : array-like, shape=[..., 1]
            Group logarithm.
        """
        return self.regularize(point - base_point)


class _SpecialOrthogonal3Vectors(_SpecialOrthogonalVectors):
    """Class for the special orthogonal group SO(3) in vector representation.

    i.e. the Lie group of rotations. This class is specific to the vector
    representation of rotations. For the matrix representation use the
    SpecialOrthogonal class and set `n=3`.

    Parameters
    ----------
    epsilon : float
        Precision to use for calculations involving potential divison by 0 in
        rotations.
        Optional, default: 0.
    """

    def __init__(self, epsilon=0.0):
        super().__init__(n=3, epsilon=epsilon)

        self.bi_invariant_metric = BiInvariantMetric(group=self)
        self.metric = self.bi_invariant_metric

    def regularize(self, point):
        """Regularize a point to be in accordance with convention.

        In 3D, regularize the norm of the rotation vector,
        to be between 0 and pi, following the axis-angle
        representation's convention.

        If the angle is between pi and 2pi,
        the function computes its complementary in 2pi and
        inverts the direction of the rotation axis.

        Parameters
        ----------
        point : array-like, shape=[...,3]
            Point.

        Returns
        -------
        regularized_point : array-like, shape=[..., 3]
            Regularized point.
        """
        theta = gs.linalg.norm(point, axis=-1)
        k = gs.floor(theta / 2.0 / gs.pi)

        # angle in [0;2pi)
        angle = theta - 2 * k * gs.pi

        # this avoids dividing by 0
        theta_eps = gs.where(gs.isclose(theta, 0.0), 1.0, theta)

        # angle in [0, pi]
        normalized_angle = gs.where(angle <= gs.pi, angle, 2 * gs.pi - angle)
        norm_ratio = gs.where(gs.isclose(theta, 0.0), 1.0, normalized_angle / theta_eps)

        # reverse sign if angle was greater than pi
        norm_ratio = gs.where(angle > gs.pi, -norm_ratio, norm_ratio)
        return gs.einsum("...,...i->...i", norm_ratio, point)

    def regularize_tangent_vec_at_identity(self, tangent_vec, metric=None):
        """Regularize a tangent vector at the identity.

        In 3D, regularize a tangent_vector by getting its norm at the identity,
        determined by the metric, to be less than pi.

        Parameters
        ----------
        tangent_vec : array-like, shape=[..., 3]
            Tangent vector at base point.
        metric : RiemannianMetric
            Metric.
            Optional, default: self.left_canonical_metric.

        Returns
        -------
        regularized_vec : array-like, shape=[..., 3]
            Regularized tangent vector.
        """
        if metric is None:
            return self.regularize(tangent_vec)

        tangent_vec_metric_norm = metric.norm(tangent_vec)
        tangent_vec_canonical_norm = gs.linalg.norm(tangent_vec, axis=-1)

        # This avoids dividing by 0
        norm_eps = gs.where(
            tangent_vec_canonical_norm == 0, gs.atol, tangent_vec_canonical_norm
        )
        coef = gs.where(
            tangent_vec_canonical_norm == 0.0, 1.0, tangent_vec_metric_norm / norm_eps
        )
        coef_tangent_vec = gs.einsum("...,...i->...i", coef, tangent_vec)

        regularized_vec = self.regularize(coef_tangent_vec)
        return gs.einsum("...,...i->...i", 1.0 / coef, regularized_vec)

    def regularize_tangent_vec(self, tangent_vec, base_point, metric=None):
        """Regularize tangent vector at a base point.

        In 3D, regularize a tangent_vector by getting the norm of its parallel
        transport to the identity, determined by the metric, less than pi.

        Parameters
        ----------
        tangent_vec : array-like, shape=[...,3]
            Tangent vector at base point.
        base_point : array-like, shape=[..., 3]
            Point on the manifold.
        metric : RiemannianMetric
            Metric.
            Optional, default: self.left_canonical_metric.

        Returns
        -------
        regularized_tangent_vec : array-like, shape=[..., 3]
            Regularized tangent vector.
        """
        if metric is None:
            metric = self.left_canonical_metric
        base_point = self.regularize(base_point)

        tangent_vec_at_id = self.tangent_translation_map(
            base_point, left_or_right=metric.left_or_right, inverse=True
        )(tangent_vec)

        tangent_vec_at_id = self.regularize_tangent_vec_at_identity(
            tangent_vec_at_id, metric
        )

        regularized_tangent_vec = self.tangent_translation_map(
            base_point, left_or_right=metric.left_or_right
        )(tangent_vec_at_id)

        return regularized_tangent_vec

    @geomstats.vectorization.decorator(["else", "matrix", "output_point"])
    def rotation_vector_from_matrix(self, rot_mat):
        r"""Convert rotation matrix (in 3D) to rotation vector (axis-angle).

        Get the angle through the trace of the rotation matrix:
        The eigenvalues are:
        :math:`\{1, \cos(angle) + i \sin(angle), \cos(angle) - i \sin(angle)\}`
        so that:
        :math:`trace = 1 + 2 \cos(angle), \{-1 \leq trace \leq 3\}`

        The rotation vector is the vector associated to the skew-symmetric
        matrix
        :math:`S_r = \frac{angle}{(2 * \sin(angle) ) (R - R^T)}`

        For the edge case where the angle is close to pi,
        the rotation vector (up to sign) is derived by using the following
        equality (see the Axis-angle representation on Wikipedia):
        :math:`outer(r, r) = \frac{1}{2} (R + I_3)`
        In nD, the rotation vector stores the :math:`n(n-1)/2` values
        of the skew-symmetric matrix representing the rotation.

        Parameters
        ----------
        rot_mat : array-like, shape=[..., n, n]
            Rotation matrix.

        Returns
        -------
        regularized_rot_vec : array-like, shape=[..., 3]
            Rotation vector.
        """
        n_rot_mats, _, _ = rot_mat.shape

        trace = gs.trace(rot_mat)
        trace = gs.to_ndarray(trace, to_ndim=2, axis=1)
        trace_num = gs.clip(trace, -1, 3)
        angle = gs.arccos(0.5 * (trace_num - 1))
        rot_mat_transpose = gs.transpose(rot_mat, axes=(0, 2, 1))
        rot_vec_not_pi = self.vector_from_skew_matrix(rot_mat - rot_mat_transpose)
        mask_0 = gs.cast(gs.isclose(angle, 0.0), angle.dtype)
        mask_pi = gs.cast(gs.isclose(angle, gs.pi, atol=1e-2), angle.dtype)
        mask_else = (1 - mask_0) * (1 - mask_pi)

        numerator = 0.5 * mask_0 + angle * mask_else
        denominator = (
            (1 - angle**2 / 6) * mask_0 + 2 * gs.sin(angle) * mask_else + mask_pi
        )

        rot_vec_not_pi = rot_vec_not_pi * numerator / denominator

        vector_outer = 0.5 * (gs.eye(3) + rot_mat)
        vector_outer = gs.set_diag(
            vector_outer, gs.maximum(0.0, gs.diagonal(vector_outer, axis1=1, axis2=2))
        )
        squared_diag_comp = gs.diagonal(vector_outer, axis1=1, axis2=2)
        diag_comp = gs.sqrt(squared_diag_comp)
        norm_line = gs.linalg.norm(vector_outer, axis=2)
        max_line_index = gs.argmax(norm_line, axis=1)
        selected_line = gs.get_slice(vector_outer, (range(n_rot_mats), max_line_index))
        signs = gs.sign(selected_line)
        rot_vec_pi = angle * signs * diag_comp

        rot_vec = rot_vec_not_pi + mask_pi * rot_vec_pi

        return self.regularize(rot_vec)

    def matrix_from_rotation_vector(self, rot_vec):
        """Convert rotation vector to rotation matrix.

        Parameters
        ----------
        rot_vec: array-like, shape=[..., 3]
            Rotation vector.

        Returns
        -------
        rot_mat: array-like, shape=[..., 3]
            Rotation matrix.
        """
        rot_vec = self.regularize(rot_vec)

        squared_angle = gs.sum(rot_vec**2, axis=-1)
        skew_rot_vec = self.skew_matrix_from_vector(rot_vec)

        coef_1 = utils.taylor_exp_even_func(squared_angle, utils.sinc_close_0)
        coef_2 = utils.taylor_exp_even_func(squared_angle, utils.cosc_close_0)

        term_1 = gs.eye(self.dim) + gs.einsum("...,...jk->...jk", coef_1, skew_rot_vec)

        squared_skew_rot_vec = Matrices.mul(skew_rot_vec, skew_rot_vec)

        term_2 = gs.einsum("...,...jk->...jk", coef_2, squared_skew_rot_vec)

        return term_1 + term_2

    @geomstats.vectorization.decorator(["else", "matrix"])
    def quaternion_from_matrix(self, rot_mat):
        """Convert a rotation matrix into a unit quaternion.

        Parameters
        ----------
        rot_mat : array-like, shape=[..., 3, 3]
            Rotation matrix.

        Returns
        -------
        quaternion : array-like, shape=[..., 4]
            Quaternion.
        """
        rot_vec = self.rotation_vector_from_matrix(rot_mat)
        quaternion = self.quaternion_from_rotation_vector(rot_vec)

        return quaternion

    def quaternion_from_rotation_vector(self, rot_vec):
        """Convert a rotation vector into a unit quaternion.

        Parameters
        ----------
        rot_vec : array-like, shape=[..., 3]
            Rotation vector.

        Returns
        -------
        quaternion : array-like, shape=[..., 4]
            Quaternion.
        """
        rot_vec = self.regularize(rot_vec)

        squared_angle = gs.sum(rot_vec**2, axis=-1)

        coef_cos = utils.taylor_exp_even_func(squared_angle / 4, utils.cos_close_0)
        coef_sinc = 0.5 * utils.taylor_exp_even_func(
            squared_angle / 4, utils.sinc_close_0
        )

        quaternion = gs.concatenate(
            (coef_cos[..., None], gs.einsum("...,...i->...i", coef_sinc, rot_vec)),
            axis=-1,
        )

        return quaternion

    def rotation_vector_from_quaternion(self, quaternion):
        """Convert a unit quaternion into a rotation vector.

        Parameters
        ----------
        quaternion : array-like, shape=[..., 4]
            Quaternion.

        Returns
        -------
        rot_vec : array-like, shape=[..., 3]
            Rotation vector.
        """
        cos_half_angle = quaternion[..., 0]
        cos_half_angle = gs.clip(cos_half_angle, -1, 1)
        half_angle = gs.arccos(cos_half_angle)

        coef_isinc = 2 * utils.taylor_exp_even_func(
            half_angle**2, utils.inv_sinc_close_0
        )

        rot_vec = gs.einsum("...,...i->...i", coef_isinc, quaternion[..., 1:])

        rot_vec = self.regularize(rot_vec)
        return rot_vec

    @geomstats.vectorization.decorator(["else", "vector"])
    def matrix_from_quaternion(self, quaternion):
        """Convert a unit quaternion into a rotation vector.

        Parameters
        ----------
        quaternion : array-like, shape=[..., 4]
            Quaternion.

        Returns
        -------
        rot_mat : array-like, shape=[..., 3]
            Rotation matrix.
        """
        n_quaternions, _ = quaternion.shape

        w, x, y, z = gs.hsplit(quaternion, 4)

        rot_mat = gs.zeros((n_quaternions,) + (self.n,) * 2)

        for i in range(n_quaternions):
            # TODO (nina): Vectorize by applying the composition of
            # quaternions to the identity matrix
            column_1 = gs.array(
                [
                    w[i] ** 2 + x[i] ** 2 - y[i] ** 2 - z[i] ** 2,
                    2 * x[i] * y[i] - 2 * w[i] * z[i],
                    2 * x[i] * z[i] + 2 * w[i] * y[i],
                ]
            )

            column_2 = gs.array(
                [
                    2 * x[i] * y[i] + 2 * w[i] * z[i],
                    w[i] ** 2 - x[i] ** 2 + y[i] ** 2 - z[i] ** 2,
                    2 * y[i] * z[i] - 2 * w[i] * x[i],
                ]
            )

            column_3 = gs.array(
                [
                    2 * x[i] * z[i] - 2 * w[i] * y[i],
                    2 * y[i] * z[i] + 2 * w[i] * x[i],
                    w[i] ** 2 - x[i] ** 2 - y[i] ** 2 + z[i] ** 2,
                ]
            )

            mask_i = gs.array_from_sparse([(i,)], [1.0], (n_quaternions,))
            rot_mat_i = gs.transpose(gs.hstack([column_1, column_2, column_3]))
            rot_mat_i = gs.to_ndarray(rot_mat_i, to_ndim=3)
            rot_mat += gs.einsum("...,...ij->...ij", mask_i, rot_mat_i)

        return rot_mat

    @staticmethod
    @geomstats.vectorization.decorator(["vector"])
    def matrix_from_tait_bryan_angles_extrinsic_xyz(tait_bryan_angles):
        """Convert Tait-Bryan angles to rot mat in extrensic coords (xyz).

        Convert a rotation given in terms of the tait bryan angles,
        [angle_1, angle_2, angle_3] in extrinsic (fixed) coordinate system
        in order xyz, into a rotation matrix.

        rot_mat = Z(angle_1).Y(angle_2).X(angle_3)
        where:

        - Z(angle_1) is a rotation of angle angle_1 around axis z.
        - Y(angle_2) is a rotation of angle angle_2 around axis y.
        - X(angle_3) is a rotation of angle angle_3 around axis x.

        Parameters
        ----------
        tait_bryan_angles : array-like, shape=[..., 3]

        Returns
        -------
        rot_mat : array-like, shape=[..., 3, 3]
        """
        n_tait_bryan_angles, _ = tait_bryan_angles.shape

        rot_mat = []
        angle_1 = tait_bryan_angles[:, 0]
        angle_2 = tait_bryan_angles[:, 1]
        angle_3 = tait_bryan_angles[:, 2]

        # TODO: avoid for loop in vectorization of tait bryan angles
        for i in range(n_tait_bryan_angles):
            cos_angle_1 = gs.cos(angle_1[i])
            sin_angle_1 = gs.sin(angle_1[i])
            cos_angle_2 = gs.cos(angle_2[i])
            sin_angle_2 = gs.sin(angle_2[i])
            cos_angle_3 = gs.cos(angle_3[i])
            sin_angle_3 = gs.sin(angle_3[i])

            column_1 = gs.array(
                [
                    [cos_angle_1 * cos_angle_2],
                    [cos_angle_2 * sin_angle_1],
                    [-sin_angle_2],
                ]
            )
            column_2 = gs.array(
                [
                    [
                        (
                            cos_angle_1 * sin_angle_2 * sin_angle_3
                            - cos_angle_3 * sin_angle_1
                        )
                    ],
                    [
                        (
                            cos_angle_1 * cos_angle_3
                            + sin_angle_1 * sin_angle_2 * sin_angle_3
                        )
                    ],
                    [cos_angle_2 * sin_angle_3],
                ]
            )
            column_3 = gs.array(
                [
                    [
                        (
                            sin_angle_1 * sin_angle_3
                            + cos_angle_1 * cos_angle_3 * sin_angle_2
                        )
                    ],
                    [
                        (
                            cos_angle_3 * sin_angle_1 * sin_angle_2
                            - cos_angle_1 * sin_angle_3
                        )
                    ],
                    [cos_angle_2 * cos_angle_3],
                ]
            )

            rot_mat.append(gs.hstack((column_1, column_2, column_3)))
        return gs.stack(rot_mat)

    @staticmethod
    @geomstats.vectorization.decorator(["vector"])
    def matrix_from_tait_bryan_angles_extrinsic_zyx(tait_bryan_angles):
        """Convert Tait-Bryan angles to rot mat in extrensic coords (zyx).

        Convert a rotation given in terms of the tait bryan angles,
        [angle_1, angle_2, angle_3] in extrinsic (fixed) coordinate system
        in order zyx, into a rotation matrix.

        rot_mat = X(angle_1).Y(angle_2).Z(angle_3)
        where:

        - X(angle_1) is a rotation of angle angle_1 around axis x.
        - Y(angle_2) is a rotation of angle angle_2 around axis y.
        - Z(angle_3) is a rotation of angle angle_3 around axis z.

        Parameters
        ----------
        tait_bryan_angles : array-like, shape=[..., 3]

        Returns
        -------
        rot_mat : array-like, shape=[..., n, n]
        """
        n_tait_bryan_angles, _ = tait_bryan_angles.shape

        rot_mat = []
        angle_1 = tait_bryan_angles[:, 0]
        angle_2 = tait_bryan_angles[:, 1]
        angle_3 = tait_bryan_angles[:, 2]

        for i in range(n_tait_bryan_angles):
            cos_angle_1 = gs.cos(angle_1[i])
            sin_angle_1 = gs.sin(angle_1[i])
            cos_angle_2 = gs.cos(angle_2[i])
            sin_angle_2 = gs.sin(angle_2[i])
            cos_angle_3 = gs.cos(angle_3[i])
            sin_angle_3 = gs.sin(angle_3[i])

            column_1 = gs.array(
                [
                    [cos_angle_2 * cos_angle_3],
                    [
                        (
                            cos_angle_1 * sin_angle_3
                            + cos_angle_3 * sin_angle_1 * sin_angle_2
                        )
                    ],
                    [
                        (
                            sin_angle_1 * sin_angle_3
                            - cos_angle_1 * cos_angle_3 * sin_angle_2
                        )
                    ],
                ]
            )

            column_2 = gs.array(
                [
                    [-cos_angle_2 * sin_angle_3],
                    [
                        (
                            cos_angle_1 * cos_angle_3
                            - sin_angle_1 * sin_angle_2 * sin_angle_3
                        )
                    ],
                    [
                        (
                            cos_angle_3 * sin_angle_1
                            + cos_angle_1 * sin_angle_2 * sin_angle_3
                        )
                    ],
                ]
            )

            column_3 = gs.array(
                [
                    [sin_angle_2],
                    [-cos_angle_2 * sin_angle_1],
                    [cos_angle_1 * cos_angle_2],
                ]
            )
            rot_mat.append(gs.hstack((column_1, column_2, column_3)))
        return gs.stack(rot_mat)

    @geomstats.vectorization.decorator(["else", "vector", "else", "else"])
    def matrix_from_tait_bryan_angles(
        self, tait_bryan_angles, extrinsic_or_intrinsic="extrinsic", order="zyx"
    ):
        """Convert Tait-Bryan angles to rot mat in extr or intr coords.

        Convert a rotation given in terms of the tait bryan angles,
        [angle_1, angle_2, angle_3] in extrinsic (fixed) or
        intrinsic (moving) coordinate frame into a rotation matrix.

        If the order is zyx, into the rotation matrix rot_mat:
        rot_mat = X(angle_1).Y(angle_2).Z(angle_3)
        where:

        - X(angle_1) is a rotation of angle angle_1 around axis x.
        - Y(angle_2) is a rotation of angle angle_2 around axis y.
        - Z(angle_3) is a rotation of angle angle_3 around axis z.

        Exchanging 'extrinsic' and 'intrinsic' amounts to
        exchanging the order.

        Parameters
        ----------
        tait_bryan_angles : array-like, shape=[..., 3]
        extrinsic_or_intrinsic : str, {'extrensic', 'intrinsic'} optional
            default: 'extrinsic'
        order : str, {'xyz', 'zyx'}, optional
            default: 'zyx'

        Returns
        -------
        rot_mat : array-like, shape=[..., n, n]
        """
        geomstats.errors.check_parameter_accepted_values(
            extrinsic_or_intrinsic, "extrinsic_or_intrinsic", ["extrinsic", "intrinsic"]
        )
        geomstats.errors.check_parameter_accepted_values(order, "order", ["xyz", "zyx"])

        tait_bryan_angles = gs.to_ndarray(tait_bryan_angles, to_ndim=2)

        extrinsic_zyx = extrinsic_or_intrinsic == "extrinsic" and order == "zyx"
        intrinsic_xyz = extrinsic_or_intrinsic == "intrinsic" and order == "xyz"

        extrinsic_xyz = extrinsic_or_intrinsic == "extrinsic" and order == "xyz"
        intrinsic_zyx = extrinsic_or_intrinsic == "intrinsic" and order == "zyx"

        if extrinsic_zyx:
            rot_mat = self.matrix_from_tait_bryan_angles_extrinsic_zyx(
                tait_bryan_angles
            )
        elif intrinsic_xyz:
            tait_bryan_angles_reversed = gs.flip(tait_bryan_angles, axis=1)
            rot_mat = self.matrix_from_tait_bryan_angles_extrinsic_zyx(
                tait_bryan_angles_reversed
            )

        elif extrinsic_xyz:
            rot_mat = self.matrix_from_tait_bryan_angles_extrinsic_xyz(
                tait_bryan_angles
            )
        elif intrinsic_zyx:
            tait_bryan_angles_reversed = gs.flip(tait_bryan_angles, axis=1)
            rot_mat = self.matrix_from_tait_bryan_angles_extrinsic_xyz(
                tait_bryan_angles_reversed
            )

        else:
            raise ValueError(
                "extrinsic_or_intrinsic should be"
                " 'extrinsic' or 'intrinsic'"
                " and order should be 'xyz' or 'zyx'."
            )

        return rot_mat

    @geomstats.vectorization.decorator(["else", "matrix", "else", "else"])
    def tait_bryan_angles_from_matrix(
        self, rot_mat, extrinsic_or_intrinsic="extrinsic", order="zyx"
    ):
        """Convert rot_mat into Tait-Bryan angles.

        Convert a rotation matrix rot_mat into the tait bryan angles,
        [angle_1, angle_2, angle_3] in extrinsic (fixed) coordinate frame,
        for the order zyx, i.e.:
        rot_mat = X(angle_1).Y(angle_2).Z(angle_3)
        where:

        - X(angle_1) is a rotation of angle angle_1 around axis x.
        - Y(angle_2) is a rotation of angle angle_2 around axis y.
        - Z(angle_3) is a rotation of angle angle_3 around axis z.

        Parameters
        ----------
        rot_mat : array-like, shape=[..., n, n]
        extrinsic_or_intrinsic : str, {'extrinsic', 'intrinsic'}, optional
            default: 'extrinsic'
        order : str, {'xyz', 'zyx'}, optional
            default: 'zyx'

        Returns
        -------
        tait_bryan_angles : array-like, shape=[..., 3]
        """
        quaternion = self.quaternion_from_matrix(rot_mat)
        tait_bryan_angles = self.tait_bryan_angles_from_quaternion(
            quaternion, extrinsic_or_intrinsic=extrinsic_or_intrinsic, order=order
        )

        return tait_bryan_angles

    @geomstats.vectorization.decorator(["else", "vector"])
    def quaternion_from_tait_bryan_angles_intrinsic_xyz(self, tait_bryan_angles):
        """Convert Tait-Bryan angles to into unit quaternion.

        Convert a rotation given by Tait-Bryan angles in extrinsic
        coordinate systems and order xyz into a unit quaternion.

        Parameters
        ----------
        tait_bryan_angles : array-like, shape=[..., 3]

        Returns
        -------
        quaternion : array-like, shape=[..., 4]
        """
        matrix = self.matrix_from_tait_bryan_angles(
            tait_bryan_angles, extrinsic_or_intrinsic="intrinsic", order="xyz"
        )
        quaternion = self.quaternion_from_matrix(matrix)
        return quaternion

    @geomstats.vectorization.decorator(["else", "vector", "else", "else"])
    def quaternion_from_tait_bryan_angles(
        self, tait_bryan_angles, extrinsic_or_intrinsic="extrinsic", order="zyx"
    ):
        """Convert a rotation given by Tait-Bryan angles into unit quaternion.

        Parameters
        ----------
        tait_bryan_angles : array-like, shape=[..., 3]
        extrinsic_or_intrinsic : str, {'extrinsic', 'intrinsic'}, optional
            default: 'extrinsic'
        order : str, {'xyz', 'zyx'}, optional
            default: 'zyx'

        Returns
        -------
        quat : array-like, shape=[..., 4]
        """
        extrinsic_zyx = extrinsic_or_intrinsic == "extrinsic" and order == "zyx"
        intrinsic_xyz = extrinsic_or_intrinsic == "intrinsic" and order == "xyz"

        extrinsic_xyz = extrinsic_or_intrinsic == "extrinsic" and order == "xyz"
        intrinsic_zyx = extrinsic_or_intrinsic == "intrinsic" and order == "zyx"

        if extrinsic_zyx:
            tait_bryan_angles_reversed = gs.flip(tait_bryan_angles, axis=1)
            quat = self.quaternion_from_tait_bryan_angles_intrinsic_xyz(
                tait_bryan_angles_reversed
            )

        elif intrinsic_xyz:
            quat = self.quaternion_from_tait_bryan_angles_intrinsic_xyz(
                tait_bryan_angles
            )

        elif extrinsic_xyz:
            rot_mat = self.matrix_from_tait_bryan_angles_extrinsic_xyz(
                tait_bryan_angles
            )
            quat = self.quaternion_from_matrix(rot_mat)

        elif intrinsic_zyx:
            tait_bryan_angles_reversed = gs.flip(tait_bryan_angles, axis=1)
            rot_mat = self.matrix_from_tait_bryan_angles_extrinsic_xyz(
                tait_bryan_angles_reversed
            )
            quat = self.quaternion_from_matrix(rot_mat)
        else:
            raise ValueError(
                "extrinsic_or_intrinsic should be"
                " 'extrinsic' or 'intrinsic'"
                " and order should be 'xyz' or 'zyx'."
            )

        return quat

    @geomstats.vectorization.decorator(["else", "vector", "else", "else"])
    def rotation_vector_from_tait_bryan_angles(
        self, tait_bryan_angles, extrinsic_or_intrinsic="extrinsic", order="zyx"
    ):
        """Convert rotation given by angle_1, angle_2, angle_3 into rot. vec.

        Convert into axis-angle representation.

        Parameters
        ----------
        tait_bryan_angles : array-like, shape=[..., 3]
        extrinsic_or_intrinsic : str, {'extrinsic', 'intrinsic'}, optional
            default: 'extrinsic'
        order : str, {'xyz', 'zyx'}, optional
            default: 'zyx'

        Returns
        -------
        rot_vec : array-like, shape=[..., 3]
        """
        quaternion = self.quaternion_from_tait_bryan_angles(
            tait_bryan_angles,
            extrinsic_or_intrinsic=extrinsic_or_intrinsic,
            order=order,
        )
        rot_vec = self.rotation_vector_from_quaternion(quaternion)

        rot_vec = self.regularize(rot_vec)
        return rot_vec

    @staticmethod
    @geomstats.vectorization.decorator(["vector"])
    def tait_bryan_angles_from_quaternion_intrinsic_zyx(quaternion):
        """Convert quaternion to tait bryan representation of order zyx.

        Parameters
        ----------
        quaternion : array-like, shape=[..., 4]

        Returns
        -------
        tait_bryan_angles : array-like, shape=[..., 3]
        """
        w, x, y, z = gs.hsplit(quaternion, 4)
        angle_1 = gs.arctan2(y * z + w * x, 1.0 / 2.0 - (x**2 + y**2))
        angle_2 = gs.arcsin(-2.0 * (x * z - w * y))
        angle_3 = gs.arctan2(x * y + w * z, 1.0 / 2.0 - (y**2 + z**2))
        tait_bryan_angles = gs.concatenate([angle_1, angle_2, angle_3], axis=1)
        return tait_bryan_angles

    @staticmethod
    @geomstats.vectorization.decorator(["vector"])
    def tait_bryan_angles_from_quaternion_intrinsic_xyz(quaternion):
        """Convert quaternion to tait bryan representation of order xyz.

        Parameters
        ----------
        quaternion : array-like, shape=[..., 4]

        Returns
        -------
        tait_bryan_angles : array-like, shape=[..., 3]
        """
        w, x, y, z = gs.hsplit(quaternion, 4)

        angle_1 = gs.arctan2(2.0 * (-x * y + w * z), w * w + x * x - y * y - z * z)
        angle_2 = gs.arcsin(2 * (x * z + w * y))
        angle_3 = gs.arctan2(2.0 * (-y * z + w * x), w * w + z * z - x * x - y * y)

        tait_bryan_angles = gs.concatenate([angle_1, angle_2, angle_3], axis=1)
        return tait_bryan_angles

    @geomstats.vectorization.decorator(["else", "vector", "else", "else"])
    def tait_bryan_angles_from_quaternion(
        self, quaternion, extrinsic_or_intrinsic="extrinsic", order="zyx"
    ):
        """Convert quaternion to a rotation in form angle_1, angle_2, angle_3.

        Parameters
        ----------
        quaternion : array-like, shape=[..., 4]
        extrinsic_or_intrinsic : str, {'extrinsic', 'intrinsic'}, optional
            default: 'extrinsic'
        order : str, {'xyz', 'zyx'}, optional
            default: 'zyx'

        Returns
        -------
        tait_bryan : array-like, shape=[..., 3]
        """
        extrinsic_zyx = extrinsic_or_intrinsic == "extrinsic" and order == "zyx"
        intrinsic_xyz = extrinsic_or_intrinsic == "intrinsic" and order == "xyz"

        extrinsic_xyz = extrinsic_or_intrinsic == "extrinsic" and order == "xyz"
        intrinsic_zyx = extrinsic_or_intrinsic == "intrinsic" and order == "zyx"

        if extrinsic_zyx:
            tait_bryan = self.tait_bryan_angles_from_quaternion_intrinsic_xyz(
                quaternion
            )
            tait_bryan = gs.flip(tait_bryan, axis=1)
        elif intrinsic_xyz:
            tait_bryan = self.tait_bryan_angles_from_quaternion_intrinsic_xyz(
                quaternion
            )

        elif extrinsic_xyz:
            tait_bryan = self.tait_bryan_angles_from_quaternion_intrinsic_zyx(
                quaternion
            )
            tait_bryan = gs.flip(tait_bryan, axis=1)
        elif intrinsic_zyx:
            tait_bryan = self.tait_bryan_angles_from_quaternion_intrinsic_zyx(
                quaternion
            )

        else:
            raise ValueError(
                "extrinsic_or_intrinsic should be"
                " 'extrinsic' or 'intrinsic'"
                " and order should be 'xyz' or 'zyx'."
            )

        return tait_bryan

    @geomstats.vectorization.decorator(["else", "vector", "else", "else"])
    def tait_bryan_angles_from_rotation_vector(
        self, rot_vec, extrinsic_or_intrinsic="extrinsic", order="zyx"
    ):
        """Convert a rotation vector to a rotation given by Tait-Bryan angles.

        Here the rotation vector is in the axis-angle representation.

        Parameters
        ----------
        rot_vec : array-like, shape=[..., 3]
        extrinsic_or_intrinsic : str, {'extrinsic', 'intrinsic'}, optional
            default: 'extrinsic'
        order : str, {'xyz', 'zyx'}, optional
            default: 'zyx'

        Returns
        -------
        tait_bryan_angles : array-like, shape=[..., 3]
        """
        quaternion = self.quaternion_from_rotation_vector(rot_vec)
        tait_bryan_angles = self.tait_bryan_angles_from_quaternion(
            quaternion, extrinsic_or_intrinsic=extrinsic_or_intrinsic, order=order
        )

        return tait_bryan_angles

    def compose(self, point_a, point_b):
        """Compose two elements of SO(3).

        Parameters
        ----------
        point_a : array-like, shape=[..., 3]
        point_b : array-like, shape=[..., 3]

        Returns
        -------
        point_prod : array-like, shape=[..., 3]
        """
        point_a = self.regularize(point_a)
        point_b = self.regularize(point_b)

        point_a = self.matrix_from_rotation_vector(point_a)
        point_b = self.matrix_from_rotation_vector(point_b)
        point_prod = gs.matmul(point_a, point_b)

        point_prod = self.rotation_vector_from_matrix(point_prod)
        point_prod = self.regularize(point_prod)

        return point_prod

    def jacobian_translation(self, point, left_or_right="left"):
        """Compute the jacobian matrix corresponding to translation.

        Compute the jacobian matrix of the differential
        of the left/right translations from the identity to point in SO(3).

        Parameters
        ----------
        point : array-like, shape=[..., 3]
            Point.
        left_or_right : str, {'left', 'right'}
            Whether to use left or right invariant metric.
            Optional, default: 'left'.

        Returns
        -------
        jacobian : array-like, shape=[..., 3, 3]
            Jacobian.
        """
        geomstats.errors.check_parameter_accepted_values(
            left_or_right, "left_or_right", ["left", "right"]
        )

        point = self.regularize(point)
        squared_angle = gs.sum(point**2, axis=-1)

        angle = gs.sqrt(squared_angle)
        delta_angle = angle - gs.pi
        approx_at_pi = gs.sum(
            gs.array([TAYLOR_COEFFS_1_AT_PI[k] * delta_angle**k for k in range(1, 7)])
        )
        coef_1 = utils.taylor_exp_even_func(squared_angle / 4, utils.inv_tanc_close_0)
        coef_1 = gs.where(-delta_angle < utils.EPSILON, approx_at_pi, coef_1)

        coef_2 = utils.taylor_exp_even_func(
            squared_angle, utils.var_inv_tanc_close_0, order=4
        )
        squared_angle_ = gs.where(
            squared_angle < utils.EPSILON, utils.EPSILON, squared_angle
        )
        coef_2 = gs.where(
            squared_angle < utils.EPSILON, coef_2, (1 - coef_1) / squared_angle_
        )

        outer_ = gs.outer(point, point)
        sign = -1.0 if left_or_right == "right" else 1.0

        return (
            gs.einsum("...,...ij->...ij", coef_1, gs.eye(self.dim))
            + gs.einsum("...,...ij->...ij", coef_2, outer_)
            + sign * self.skew_matrix_from_vector(point) / 2.0
        )

    def random_uniform(self, n_samples=1):
        """Sample in SO(3) uniform wrt parameters - not Haar measure.

        Parameters
        ----------
        n_samples : int
            Number of samples.
            Optional, default: 1.

        Returns
        -------
        point : array-like, shape=[..., 3]
            Sample.
        """
        random_point = gs.random.rand(n_samples, self.dim) * 2 - 1
        random_point = self.regularize(random_point)

        if n_samples == 1:
            random_point = gs.squeeze(random_point, axis=0)

        return random_point

    def lie_bracket(self, tangent_vector_a, tangent_vector_b, base_point=None):
        """Compute the lie bracket of two tangent vectors.

        For matrix Lie groups with tangent vectors A,B at the same base point P
        this is given by (translate to identity, compute commutator, go back)
        :math:`[A,B] = A_P^{-1}B - B_P^{-1}A`

        Parameters
        ----------
        tangent_vector_a : shape=[..., n, n]
            Tangent vector at base point.
        tangent_vector_b : shape=[..., n, n]
            Tangent vector at base point.
        base_point : array-like, shape=[..., n, n]
            Base point.
            Optional, default: None.

        Returns
        -------
        bracket : array-like, shape=[..., n, n]
            Lie bracket.
        """
        return gs.cross(tangent_vector_a, tangent_vector_b)

    def exp(self, tangent_vec, base_point=None):
        """Compute the group exponential.

        Parameters
        ----------
        tangent_vec : array-like, shape=[..., 3]
            Tangent vector at base point.
        base_point : array-like, shape=[..., 3]
            Group element.

        Returns
        -------
        point : array-like, shape=[..., 3]
            Group exponential.
        """
        return LieGroup.exp(self, tangent_vec, base_point)

    def log(self, point, base_point=None):
        """Compute the group logarithm.

        Parameters
        ----------
        point : array-like, shape=[..., 3]
            Point of the group, i.e. rotation vector.
        base_point : array-like, shape=[..., 3]
            Base point for the log, i.e. rotation vector.

        Returns
        -------
        tangent_vec : array-like, shape=[..., 3]
            Group logarithm.
        """
        return LieGroup.log(self, point, base_point)


class SpecialOrthogonal:
    r"""Class for the special orthogonal groups.

    Parameters
    ----------
    n : int
        Integer representing the shapes of the matrices : n x n.
    point_type : str, {\'vector\', \'matrix\'}
        Representation of the elements of the group.
    epsilon : float, optional
        precision to use for calculations involving potential divison by 0 in
        rotations
        default: 0
    """

    def __new__(cls, n, point_type="matrix", epsilon=0.0, **kwargs):
        """Instantiate a special orthogonal group.

        Select the object to instantiate depending on the point_type.
        """
        if n == 2 and point_type == "vector":
            return _SpecialOrthogonal2Vectors(epsilon)
        if n == 3 and point_type == "vector":
            return _SpecialOrthogonal3Vectors(epsilon)
        if point_type == "vector":
            raise NotImplementedError(
                "SO(n) is only implemented in vector representation" " when n = 3."
            )
        return _SpecialOrthogonalMatrices(n, **kwargs)<|MERGE_RESOLUTION|>--- conflicted
+++ resolved
@@ -45,14 +45,7 @@
             dim=int((n * (n - 1)) / 2),
             n=n,
             lie_algebra=SkewSymmetricMatrices(n=n),
-<<<<<<< HEAD
-=======
-            embedding_space=gln,
-            submersion=lambda x: matrices.mul(matrices.transpose(x), x),
-            tangent_submersion=lambda v, x: 2
-            * matrices.to_symmetric(matrices.mul(matrices.transpose(x), v)),
             default_coords_type="extrinsic",
->>>>>>> c4994f6f
             **kwargs,
         )
         self.bi_invariant_metric = BiInvariantMetric(group=self)
