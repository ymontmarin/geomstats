--- conflicted
+++ resolved
@@ -7,8 +7,8 @@
 import joblib
 
 import geomstats.backend as gs
-import geomstats.geometry as geometry
 from geomstats.geometry.connection import Connection
+from geomstats.geometry.symmetric_matrices import SymmetricMatrices
 
 EPSILON = 1e-4
 N_CENTERS = 10
@@ -63,7 +63,7 @@
         try:
             # Default, behave have metric from R^shape
             return self.manifold.local_gram(base_point)
-        except:
+        except AttributeError:
             raise NotImplementedError(
                 "The computation of the metric matrix is not implemented."
             )
@@ -105,16 +105,12 @@
         Returns
         -------
         mat : array-like, shape=[..., dim, dim, dim]
-<<<<<<< HEAD
-            Derivative of inverse of inner-product matrix.
-=======
             Derivative of the inner-product matrix, where the index
             k of the derivation is last: math:`mat_{ijk} = \partial_k g_{ij}`.
->>>>>>> 5f28e3af
         """
         batched = base_point.shape != self.shape
 
-        if not hasattr(self, '_metric_derivative'):
+        if not hasattr(self, "_metric_derivative"):
             # To compute the computational graph only once !
             self._metric_derivative = gs.autodiff.jacobian(self.metric_matrix)
 
@@ -122,12 +118,12 @@
 
         if batched:
             # We are [...,*shape], we restore unique batch dim as 0 axis
-            res =  gs.moveaxis(gs.diagonal(res, axis1=0, axis2=3), -1, 0)
+            res = gs.moveaxis(gs.diagonal(res, axis1=0, axis2=3), -1, 0)
 
         if not self.full_intrinsic:
             lb = self.manifold.local_basis(base_point)
             res = gs.einsum(
-                '...ijk,...lk->...ijl',
+                "...ijk,...lk->...ijl",
                 gs.reshape(res, (-1, self.dim, self.dim, self.shape_dim)),
                 gs.reshape(lb, (-1, self.dim, self.shape_dim)),
             )
@@ -231,20 +227,16 @@
         """
         if not self.full_intrinsic:
             lb = self.manifold.local_basis(base_point)
-            tangent_vec_a = self.manifold.local_basis_representation(
-                tangent_vec_a, base_point=base_point, local_basis=lb
+            cotangent_vec_a = self.manifold.local_basis_representation(
+                cotangent_vec_a, base_point=base_point, local_basis=lb
             )
-            tangent_vec_b = self.manifold.local_basis_representation(
-                tangent_vec_b, base_point=base_point, local_basis=lb
+            cotangent_vec_b = self.manifold.local_basis_representation(
+                cotangent_vec_b, base_point=base_point, local_basis=lb
             )
         aux = gs.einsum(
             "...ij,...j->...i", self.cometric_matrix(base_point), cotangent_vec_b
         )
-<<<<<<< HEAD
-        inner_coproduct = gs.einsum("...i,...i->...", cotangent_vec_a, aux)
-=======
-        inner_coproduct = gs.dot(cotangent_vec_a, vector_2)
->>>>>>> 5f28e3af
+        inner_coproduct = gs.dot(cotangent_vec_a, aux)
         return inner_coproduct
 
     def hamiltonian(self, state):
@@ -359,7 +351,7 @@
         shape = base_point.shape
         if len(shape) > 1 and shape[-2] > 1 and n_vectors > 1:
             raise ValueError(
-                "Several tangent vectors is only applicable to a single base point."
+                "Several tangent vectors is only applicable " "to a single base point."
             )
         random_vector = gs.squeeze(gs.random.rand(n_vectors, *shape))
         normalized_vector = self.normalize(random_vector, base_point)
@@ -435,7 +427,7 @@
         if point_a.shape[-ndim:] != point_b.shape[-ndim:]:
             raise ValueError("Manifold dimensions not equal")
 
-        if ndim in (point_a.ndim, point_b.ndim) or (point_a.shape == point_b.shape):
+        if point_a.shape == point_b.shape:
             return self.dist(point_a, point_b)
 
         n_samples = point_a.shape[0] * point_b.shape[0]
@@ -491,9 +483,7 @@
         pool = joblib.Parallel(n_jobs=n_jobs, **joblib_kwargs)
         out = pool(pickable_dist(points[i], points[j]) for i, j in zip(rows, cols))
 
-        pairwise_dist = geometry.symmetric_matrices.SymmetricMatrices.from_vector(
-            gs.array(out)
-        )
+        pairwise_dist = SymmetricMatrices.from_vector(gs.array(out))
         return pairwise_dist
 
     def diameter(self, points):
@@ -529,11 +519,7 @@
         ----------
         point : array-like, shape=[..., *shape]
             Point.
-<<<<<<< HEAD
         neighbors : array-like, shape=[..., *shape]
-=======
-        neighbors : array-like, shape=[n_neighbors, dim]
->>>>>>> 5f28e3af
             Neighbors.
 
         Returns
@@ -579,13 +565,12 @@
         """
         basis = gs.reshape(basis, (-1, self.dim) + self.shape)
         broadcast_base_point = gs.broadcast_to(
-            gs.reshape(base_point, (-1, 1) + self.shape),
-            basis.shape
+            gs.reshape(base_point, (-1, 1) + self.shape), basis.shape
         )
 
         norms = self.squared_norm(
             gs.reshape(basis, (-1,) + self.shape),
-            gs.reshape(broadcast_base_point, (-1,) + self.shape)
+            gs.reshape(broadcast_base_point, (-1,) + self.shape),
         )
         norms = gs.reshape(norms, (-1, self.dim))
 
@@ -595,16 +580,17 @@
         return normed_basis
 
     def covariant_riemann_tensor(self, base_point):
-        r"""Compute purely covariant version of Riemannian tensor at base_point.
-
-        In the literature the covariant riemannian tensor is noted :math:`R_{ijkl}`.
-
-        Convention used in the literature (tensor index notation, ref. Wikipedia) is:
+        r"""Compute purely covariant version of Riemannian tensor.
+
+        The covariant riemannian tensor is noted :math:`R_{ijkl}`.
+
+        Convention used in the literature (ref. Wikipedia) is:
         :math:`R_{ijkl} = <R(x_k, x_l)x_j, x_i>`
-        where :math:`x_i` is the i-th basis vector of the tangent space at base point.
+        where :math:`x_i` is the i-th tangent space at base point.
 
         In other words:
-        [cov_riemann_tensor]_{ijkl} = [metric_matrix]_{im} [riemann_tensor]_{jkl}^m
+        [cov_riemann_tensor]_{ijkl} = [metric_matrix]_{im}
+        [riemann_tensor]_{jkl}^m
 
         Parameters
         ----------
@@ -641,13 +627,8 @@
             Tangent vector at `base_point`.
         tangent_vec_b : array-like, shape=[..., *shape]
             Tangent vector at `base_point`.
-<<<<<<< HEAD
         base_point : array-like, shape=[..., *shape]
             Point in the group. Optional, default is the identity
-=======
-        base_point : array-like, shape=[..., n, n]
-            Point in the manifold.
->>>>>>> 5f28e3af
 
         Returns
         -------
