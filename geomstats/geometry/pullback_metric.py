"""Classes for the pullback metric.

Lead author: Nina Miolane.
"""
import abc
import itertools
import math
from functools import partial

import joblib

import geomstats.backend as gs
from geomstats.geometry.euclidean import EuclideanMetric
from geomstats.geometry.riemannian_metric import RiemannianMetric


class PullbackMetricOld(RiemannianMetric):
    r"""Pullback metric.

    Let :math:`f` be an immersion :math:`f: M \rightarrow N`
    of one manifold :math:`M` into the Riemannian manifold :math:`N`
    with metric :math:`g`.
    The pull-back metric :math:`f^*g` is defined on :math:`M` for a
    base point :math:`p` as:
    :math:`(f^*g)_p(u, v) = g_{f(p)}(df_p u , df_p v)
    \quad \forall u, v \in T_pM`

    Note
    ----
    The pull-back metric is currently only implemented for an
    immersion into the Euclidean space, i.e. for

    :math:`N=\mathbb{R}^n`.

    Parameters
    ----------
    dim : int
        Dimension of the underlying manifold.
    embedding_dim : int
        Dimension of the embedding Euclidean space.
    immersion : callable
        Map defining the immersion into the Euclidean space.
    """

    def __init__(
        self,
        dim,
        embedding_space,
        immersion,
        jacobian_immersion=None,
        tangent_immersion=None,
    ):
<<<<<<< HEAD
        super(PullbackMetric, self).__init__(dim=dim)
        self.embedding_space = embedding_space
        self.embedding_metric = embedding_space.metric

=======
        super().__init__(dim=dim)
        self.embedding_metric = EuclideanMetric(embedding_dim)
>>>>>>> 5f28e3af
        self.immersion = immersion

        if jacobian_immersion is None:
            jacobian_immersion = gs.autodiff.jacobian(immersion)

        if tangent_immersion is None:

            def _tangent_immersion(v, x):
<<<<<<< HEAD
                # TODO: More general for shape
                return gs.einsum('...ij,...j->...j', jacobian_immersion(x), v)
            tangent_immersion = _tangent_immersion

        self.tangent_immersion = tangent_immersion
=======
                return gs.squeeze(gs.matvec(jacobian_immersion(x), v))

        self.tangent_immersion = _tangent_immersion
        self._hessian_immersion = None
>>>>>>> 5f28e3af

    def metric_matrix(self, base_point=None, n_jobs=1, **joblib_kwargs):
        r"""Metric matrix at the tangent space at a base point.

        Let :math:`f` be the immersion
        :math:`f: M \rightarrow \mathbb{R}^n` of the manifold
        :math:`M` into the Euclidean space :math:`\mathbb{R}^n`.
        The elements of the metric matrix at a base point :math:`p`
        are defined as:
        :math:`(f*g)_{ij}(p) = <df_p e_i , df_p e_j>`,
        for :math:`e_i, e_j` basis elements of :math:`M`.

        Parameters
        ----------
        base_point : array-like, shape=[..., dim]
            Base point.
            Optional, default: None.

        Returns
        -------
        mat : array-like, shape=[..., dim, dim]
            Inner-product matrix.
        """
        immersed_base_point = self.immersion(base_point)
        jacobian_immersion = self.jacobian_immersion(base_point)
        basis_elements = gs.eye(self.dim)

        @joblib.delayed
        @joblib.wrap_non_picklable_objects
        def pickable_inner_product(i, j):
            immersed_basis_element_i = gs.squeeze(
                gs.matvec(jacobian_immersion, basis_elements[i])
            )
            immersed_basis_element_j = gs.squeeze(
                gs.matvec(jacobian_immersion, basis_elements[j])
            )
            return self.embedding_metric.inner_product(
                immersed_basis_element_i,
                immersed_basis_element_j,
                base_point=immersed_base_point,
            )

        pool = joblib.Parallel(n_jobs=n_jobs, **joblib_kwargs)
        out = pool(
            pickable_inner_product(i, j)
            for i, j in itertools.product(range(self.dim), range(self.dim))
        )
        metric_mat = gs.reshape(gs.array(out), (-1, self.dim, self.dim))
        return metric_mat[0] if base_point.ndim == 1 else metric_mat

<<<<<<< HEAD

class PullbackMetricNew(RiemannianMetric, abc.ABC):
=======
    def _hessian_immersion_func(self):
        """Compute the Hessian of the immersion.

        Returns
        -------
        hessian_immersion : list of callable
            List of embedding_dim hessians of the scalar
            functions defining the components of the immersion.
        """

        def _immersion(base_point, a):
            """Compute the component a of the immersion at a base point.

            Parameters
            ----------
            base_point : array-like, shape=[..., dim]
                Base point.
            a : int
                Index of the component of the immersion.
            """
            return gs.array([self.immersion(base_point)[a]])

        hessians = [
            gs.autodiff.hessian(partial(_immersion, a=a))
            for a in range(self.embedding_metric.dim)
        ]
        return hessians

    def hessian_immersion(self, base_point):
        """Compute the Hessian of the immersion.

        Parameters
        ----------
        base_point : array-like, shape=[..., dim]
            Base point.

        Returns
        -------
        hessian_immersion : array-like, shape=[..., embedding_dim, dim, dim]
            Hessian at the base point
        """
        if self._hessian_immersion is None:
            self._hessian_immersion = self._hessian_immersion_func()

        hessian_values = [hes(base_point) for hes in self._hessian_immersion]
        return gs.stack(hessian_values, axis=0)

    def inner_product_derivative_matrix(self, base_point=None):
        r"""Compute the inner-product derivative matrix.

        The derivative of the metrix matrix is given by
        :math:`\partial_k g_{ij}(p)`
        where :math:`p` is the base_point.

        The index k of the derivation is last.

        Parameters
        ----------
        base_point : array-like, shape=[..., *shape]
            Base point.
            Optional, default: None.

        Returns
        -------
        inner_prod_deriv_mat : array-like, shape=[..., dim, dim, dim]
            Inner-product derivative matrix, where the index of the derivation
            is last: :math:`mat_{ij}_k = \partial_k g_{ij}`.
        """
        initial_ndim = base_point.ndim
        base_point = gs.to_ndarray(base_point, to_ndim=2)
        inner_prod_deriv_mats = []
        for point in base_point:
            jacobian_ai = self.jacobian_immersion(point)
            if self.dim == 1 and jacobian_ai.ndim > 2:
                jacobian_ai = gs.squeeze(jacobian_ai, axis=-1)

            hessian_aij = self.hessian_immersion(point)
            if self.dim == 1 and hessian_aij.ndim > 3:
                hessian_aij = gs.squeeze(hessian_aij, axis=-1)

            inner_prod_deriv_mat = gs.einsum(
                "aki,aj->ijk", hessian_aij, jacobian_ai
            ) + gs.einsum("akj,ai->ijk", hessian_aij, jacobian_ai)
            inner_prod_deriv_mats.append(inner_prod_deriv_mat)

        inner_prod_deriv_mat = gs.stack(inner_prod_deriv_mats, axis=0)
        return inner_prod_deriv_mat[0] if initial_ndim == 1 else inner_prod_deriv_mat

    def second_fundamental_form(self, base_point):
        r"""Compute the second fundamental form.

        In the case of an immersion f, the second fundamental form is
        given by the formula:
        :math:`\RN{2}(p)_{ij}^\alpha = \partial_{i j}^2 f^\alpha(p)`
        :math:`  -\Gamma_{i j}^k(p) \partial_k f^\alpha(p)`
        at base_point :math:`p`.

        Parameters
        ----------
        base_point : array-like, shape=[..., dim]
            Base point.

        Returns
        -------
        second_fundamental_form : array-like, shape=[..., embedding_dim, dim, dim]
            Second fundamental form :math:`\RN{2}(p)_{ij}^\alpha` where the
             :math:`\alpha` index is first.
        """
        initial_ndim = base_point.ndim
        base_point = gs.to_ndarray(base_point, to_ndim=2)
        second_fundamental_forms = []
        for point in base_point:
            christoffels = self.christoffels(point)

            jacobian_ai = self.jacobian_immersion(point)
            if self.dim == 1 and jacobian_ai.ndim > 2:
                jacobian_ai = gs.squeeze(jacobian_ai, axis=-1)

            hessian_aij = self.hessian_immersion(point)
            if self.dim == 1 and hessian_aij.ndim > 3:
                hessian_aij = gs.squeeze(hessian_aij, axis=-1)

            second_fundamental_form_aij = []
            for a in range(self.embedding_metric.dim):
                jacobian_a = jacobian_ai[a]
                hessian_a = hessian_aij[a]

                second_fundamental_form_a = hessian_a - gs.einsum(
                    "kij,k->ij", christoffels, jacobian_a
                )
                second_fundamental_form_aij.append(second_fundamental_form_a)

            second_fundamental_forms_aij = gs.stack(second_fundamental_form_aij, axis=0)
            second_fundamental_forms.append(second_fundamental_forms_aij)
        second_fundamental_forms = gs.stack(second_fundamental_forms, axis=0)
        return (
            second_fundamental_forms[0]
            if initial_ndim == 1
            else second_fundamental_forms
        )

    def mean_curvature_vector(self, base_point):
        r"""Compute the mean curvature vector.

        The mean curvature vector is defined at base point :math:`p` by
        :math:`H_p^\alpha= \frac{1}{d} (f^{*}g)_{p}^{ij} (\partial_{i j}^2 f^\alpha(p)`
        :math:`  -\Gamma_{i j}^k(p) \partial_k f^\alpha(p))`
        where :math:`f^{*}g` is the pullback of the metric :math:`g` by the
        immersion :math:`f`.

        Parameters
        ----------
        base_point : array-like, shape=[..., dim]
            Base point.

        Returns
        -------
        mean_curvature_vector : array-like, shape=[..., embedding_dim]
            Mean curvature vector.
        """
        base_point = gs.to_ndarray(base_point, to_ndim=2)

        mean_curvature = []
        for point in base_point:
            second_fund_form = self.second_fundamental_form(point)
            cometric = self.cometric_matrix(point)
            mean_curvature.append(gs.einsum("ij,aij->a", cometric, second_fund_form))

        return gs.stack(mean_curvature, axis=0)


class PullbackDiffeoMetric(RiemannianMetric, abc.ABC):
>>>>>>> 5f28e3af
    """
    Pullback metric via a diffeomorphism.

    Parameters
    ----------
    dim : int
        Dimension.
<<<<<<< HEAD
    """

    def __init__(self, dim, shape):
        super(PullbackMetric, self).__init__(dim=dim, shape=shape)
        self._embedding_space = None
        self._jacobian = None
        self.embedding_metric = self.embedding_space.metric

    @abc.abstractmethod
    def _create_embedding_space(self):
        pass

    @property
    def embedding_space(self):
        """Lie algebra of the Matrix Lie group."""
        if self._embedding_space is None:
            self._embedding_space = self._create_embedding_space()
        return self._embedding_space

    @abc.abstractmethod
    def immersion(self, base_point):
        pass

    def jacobian(self, base_point):
        r"""Jacobian of the immersion at base point.

        Let :math:`f` be the immersion
=======
    shape : tuple of int
        Shape of one element of the underlying manifold.
        Optional, default : None.
    """

    def __init__(self, dim, shape=None):
        super().__init__(dim=dim, shape=shape)

        self._embedding_metric = None
        self._raw_jacobian_diffeomorphism = None
        self._raw_inverse_jacobian_diffeomorphism = None

        self.shape_dim = math.prod(shape)
        self.embedding_space_shape_dim = math.prod(self.embedding_metric.shape)

    @abc.abstractmethod
    def define_embedding_metric(self):
        r"""Create the metric this metric is in diffeomorphism with.

        This instantiate the metric to use as image space of the
        diffeomorphism.

        -------
        embedding_metric : RiemannianMetric object
            The metric of the embedding space
        """

    @property
    def embedding_metric(self):
        r"""Property wrapper around the metric.

        -------
        embedding_metric : RiemannianMetric object
            The metric of the embedding space
        """
        self._embedding_metric = (
            self._embedding_metric or self.define_embedding_metric()
        )
        return self._embedding_metric

    @abc.abstractmethod
    def diffeomorphism(self, base_point):
        r"""Diffeomorphism at base point.

        Let :math:`f` be the diffeomorphism
        :math:`f: M \rightarrow N` of the manifold
        :math:`M` into the manifold `N`.

        Parameters
        ----------
        base_point : array-like, shape=[..., *shape]
            Base point.

        Returns
        -------
        image_point : array-like, shape=[..., *i_shape]
            Inner-product matrix.
        """

    def raw_jacobian_diffeomorphism(self, base_point):
        r"""Raw jacobian of the diffeomorphism.

        Raw jacobian autodiff of diffeomorphism regardless of vectorization.

        Parameters
        ----------
        base_point : array-like, shape=[..., *shape]
            Base point.

        Returns
        -------
        mat : array-like, shape=[..., *i_shape, ..., *shape]
            Inner-product matrix.
        """
        if self._raw_jacobian_diffeomorphism is None:
            self._raw_jacobian_diffeomorphism = gs.autodiff.jacobian(
                self.diffeomorphism
            )
        return self._raw_jacobian_diffeomorphism(base_point)

    def jacobian_diffeomorphism(self, base_point):
        r"""Jacobian of the diffeomorphism at base point.

        Let :math:`f` be the diffeomorphism
>>>>>>> 5f28e3af
        :math:`f: M \rightarrow N` of the manifold
        :math:`M` into the manifold `N`.

        Parameters
        ----------
<<<<<<< HEAD
        base_point : array-like, shape=[..., *shape_m]
            Base point.
            Optional, default: None.

        Returns
        -------
        mat : array-like, shape=[..., *shape_e, *shape_m]
            Inner-product matrix.
        """
        if self._jacobian is None:
            # Only compute graph once
            self._jacobian = gs.autodiff.jacobian(self.immersion)

        J = self._jacobian(base_point)
        if base_point.shape != self.shape:
            # We are [...,*shape]
            J = gs.moveaxis(gs.diagonal(J, axis1=0, axis2=len(self.shape) + 1), -1, 0)
        return J

    def tangent_immersion(self, tangent_vec, base_point):
        J = self.jacobian_immersion(base_point).reshape(-1, self.embedding_space.shape_dim, self.shape_dim)
        tv = tangent_vec.reshape(-1, self.shape_dim)
        res = gs.einsum('...ij,...j->...i', J, tv).reshape(-1, *self.embedding_space.shape)
        if base_point.shape == self.shape:
            return res[0]
        return res

    def metric_matrix(self, base_point):
        local_basis = self.local_basis(base_point).reshape(-1, self.dim * self.shape_dim)

        immersed_base_point = self.immersion(base_point)
        immersed_local_basis = self.tangent_immersion(local_basis).reshape(-1, self.dim, *self.embedding_space.shape)

        return self.embedding_metric.inner_product(
                immersed_basis_element_i,
                immersed_basis_element_j,
                base_point=immersed_base_point,
            )

        immersed_base_point = self.immersion(base_point)
        jacobian_immersion = self.jacobian_immersion(base_point)
        basis_elements = gs.eye(self.dim)

        @joblib.delayed
        @joblib.wrap_non_picklable_objects
        def pickable_inner_product(i, j):
            immersed_basis_element_i = gs.matmul(jacobian_immersion, basis_elements[i])
            immersed_basis_element_j = gs.matmul(jacobian_immersion, basis_elements[j])
            return self.embedding_metric.inner_product(
                immersed_basis_element_i,
                immersed_basis_element_j,
                base_point=immersed_base_point,
            )

        pool = joblib.Parallel(n_jobs=n_jobs, **joblib_kwargs)
        out = pool(
            pickable_inner_product(i, j)
            for i, j in itertools.product(range(self.dim), range(self.dim))
        )

        metric_mat = gs.reshape(gs.array(out), (-1, self.dim, self.dim))
        return metric_mat[0] if base_point.ndim == 1 else metric_mat


class PullbackDiffeomorphismMetric(PullbackMetric, abc.ABC):

    def __init__(self, dim):
        super(PullbackDiffeomorphismMetric, self).__init__(dim=dim)
        self._inverse_jacobian = None

    @abc.abstractmethod
    def inverse_immersion(self, im_point):
        pass

    def inverse_jacobian(self, im_point):
        # Can be overwritten or never use if tangent method are
        # How it works when batched with autodiff ??
        if self._inverse_jacobian is None:
            self._inverse_jacobian = gs.autodiff.jacobian(self.inverse_immersion)
        return self._inverse_jacobian(im_point)


    def inverse_tangent_immersion(self, tangent_vec, im_point):
        # Can be overwritten when close form
        # TODO: More general for shape
        return gs.matmul(self.inverse_jacobian(im_point), tangent_vec)

    def exp(self, tangent_vec, base_point, **kwargs):
        """
        Compute the exponential map via diffeomorphic pullback.
        Parameters
        ----------
        tangent_vec : array-like
            Tangent vector.
        base_point : array-like
            Base point.
        Returns
        -------
        exp : array-like
            Riemannian exponential of tangent_vec at base_point.
        """
        new_base_point = self.diffeomorphism(base_point)
        new_tangent_vec = self.tangent_diffeomorphism(tangent_vec, base_point)
        new_exp = self.embedding_metric.exp(new_tangent_vec,
                                            new_base_point, **kwargs)
        exp = self.inverse_diffeomorphism(new_exp)
        return exp

    def log(self, point, base_point, **kwargs):
        """
        Compute the logarithm map via diffeomorphic pullback.
        Parameters
        ----------
        point : array-like
            Point.
        base_point : array-like
            Point.
        Returns
        -------
        log : array-like
            Logarithm of point from base_point.
        """
        new_base_point = self.diffeomorphism(base_point)
        new_point = self.diffeomorphism(point)
        new_log = self.embedding_metric.log(new_point, new_base_point,
                                            **kwargs)
        log = self.inverse_tangent_diffeomorphism(new_log, new_base_point)
        return log

    def dist(self, point_a, point_b, **kwargs):
        """
        Compute the distance via diffeomorphic pullback.
        Parameters
        ----------
        point_a : array-like
            Point a.
        point_b : array-like
            Point b.
=======
        base_point : array-like, shape=[..., *shape]
            Base point.

        Returns
        -------
        mat : array-like, shape=[..., *i_shape, *shape]
            Inner-product matrix.
        """
        rad = base_point.shape[: -len(self.shape)]
        base_point = gs.reshape(base_point, (-1,) + self.shape)

        J = self.raw_jacobian_diffeomorphism(base_point)
        J = gs.moveaxis(
            gs.diagonal(J, axis1=0, axis2=len(self.embedding_metric.shape) + 1),
            -1,
            0,
        )
        J = gs.reshape(J, rad + self.embedding_metric.shape + self.shape)

        return J

    def tangent_diffeomorphism(self, tangent_vec, base_point):
        r"""Tangent diffeomorphism at base point.

        Let :math:`f` be the diffeomorphism
        :math:`f: M \rightarrow N` of the manifold
        :math:`M` into the manifold `N`.

        df_p is a linear map from T_pM to T_f(p)N called
        the tangent immesion

        Parameters
        ----------
        tangent_vec : array-like, shape=[..., *shape]
            Tangent vector at base point.

        base_point : array-like, shape=[..., *shape]
            Base point.

        Returns
        -------
        image_tangent_vec : array-like, shape=[..., *i_shape]
            Image tangent vector at image of the base point.
        """
        base_point = gs.broadcast_to(base_point, tangent_vec.shape)
        rad = base_point.shape[: -len(self.shape)]

        J_flat = gs.reshape(
            self.jacobian_diffeomorphism(base_point),
            (-1, self.embedding_space_shape_dim, self.shape_dim),
        )
        tv_flat = gs.reshape(tangent_vec, (-1, self.shape_dim))

        image_tv = gs.reshape(
            gs.einsum("...ij,...j->...i", J_flat, tv_flat),
            rad + self.embedding_metric.shape,
        )

        return image_tv

    @abc.abstractmethod
    def inverse_diffeomorphism(self, image_point):
        r"""Inverse diffeomorphism at base point.

        Let :math:`f` be the diffeomorphism
        :math:`f: M \rightarrow N` of the manifold
        :math:`M` into the manifold `N`.

        :math:`f^-1: N \rightarrow M` of the manifold

        Parameters
        ----------
        image_point : array-like, shape=[..., *i_shape]
            Base point.

        Returns
        -------
        base_point : array-like, shape=[..., *shape]
            Inner-product matrix.
        """

    def raw_inverse_jacobian_diffeomorphism(self, image_point):
        r"""Raw jacobian of the inverse_diffeomorphism.

        Raw jacobian autodiff of inverse_diffeomorphism regardless of
        vectorization.

        Parameters
        ----------
        image_point : array-like, shape=[..., *i_shape]
            Base point.

        Returns
        -------
        mat : array-like, shape=[..., *shape, ..., *i_shape]
            Inner-product matrix.
        """
        if self._raw_inverse_jacobian_diffeomorphism is None:
            self._raw_inverse_jacobian_diffeomorphism = gs.autodiff.jacobian(
                self.inverse_diffeomorphism
            )
        return self._raw_inverse_jacobian_diffeomorphism(image_point)

    def inverse_jacobian_diffeomorphism(self, image_point):
        r"""Inverse Jacobian of the diffeomorphism at image point.

        Parameters
        ----------
        image_point : array-like, shape=[..., *i_shape]
            Base point.

        Returns
        -------
        mat : array-like, shape=[..., *shape, *i_shape]
            Inner-product matrix.
        """
        rad = image_point.shape[: -len(self.embedding_metric.shape)]
        image_point = gs.reshape(image_point, (-1,) + self.embedding_metric.shape)

        J = self.raw_inverse_jacobian_diffeomorphism(image_point)
        J = gs.moveaxis(gs.diagonal(J, axis1=0, axis2=len(self.shape) + 1), -1, 0)
        J = gs.reshape(J, rad + self.shape + self.embedding_metric.shape)

        return J

    def inverse_tangent_diffeomorphism(self, image_tangent_vec, image_point):
        r"""Tangent diffeomorphism at base point.

        Let :math:`f` be the diffeomorphism
        :math:`f: M \rightarrow N` of the manifold
        :math:`M` into the manifold `N`.

        df_p is a linear map from T_pM to T_f(p)N called
        the tangent immesion

        Parameters
        ----------
        image_tangent_vec : array-like, shape=[..., *i_shape]
            Tangent vector at base point.

        image_point : array-like, shape=[..., *i_shape]
            Base point.

        Returns
        -------
        image_tangent_vec : array-like, shape=[..., *shape]
            Image tangent vector at image of the base point.
        """
        image_point = gs.broadcast_to(image_point, image_tangent_vec.shape)
        rad = image_tangent_vec.shape[: -len(self.embedding_metric.shape)]

        J_flat = gs.reshape(
            self.inverse_jacobian_diffeomorphism(image_point),
            (-1, self.shape_dim, self.embedding_space_shape_dim),
        )

        itv_flat = gs.reshape(image_tangent_vec, (-1, self.embedding_space_shape_dim))

        tv = gs.reshape(
            gs.einsum("...ij,...j->...i", J_flat, itv_flat), rad + self.shape
        )
        return tv

    def metric_matrix(self, base_point=None):
        """Metric matrix at the tangent space at a base point.

        Parameters
        ----------
        base_point : array-like, shape=[..., *shape]
            Base point.
            Optional, default: None.

        Returns
        -------
        mat : array-like, shape=[..., dim, dim]
            Inner-product matrix.
        """
        raise NotImplementedError(
            "The computation of the pullback metric matrix"
            " is not implemented yet in general shape setting."
        )

    def inner_product(self, tangent_vec_a, tangent_vec_b, base_point):
        """Inner product between two tangent vectors at a base point.

        Parameters
        ----------
        tangent_vec_a: array-like, shape=[..., *shape]
            Tangent vector at base point.
        tangent_vec_b: array-like, shape=[..., *shape]
            Tangent vector at base point.
        base_point: array-like, shape=[..., *shape]
            Base point.
            Optional, default: None.

        Returns
        -------
        inner_product : array-like, shape=[...,]
            Inner-product.
        """
        return self.embedding_metric.inner_product(
            self.tangent_diffeomorphism(tangent_vec_a, base_point),
            self.tangent_diffeomorphism(tangent_vec_b, base_point),
            self.diffeomorphism(base_point),
        )

    def exp(self, tangent_vec, base_point, **kwargs):
        """Compute the exponential map via diffeomorphic pullback.

        Parameters
        ----------
        tangent_vec : array-like, shape=[..., *shape]
            Tangent vector.
        base_point : array-like, shape=[..., *shape]
            Base point.

        Returns
        -------
        exp : array-like, shape=[..., *shape]
            Riemannian exponential of tangent_vec at base_point.
        """
        image_base_point = self.diffeomorphism(base_point)
        image_tangent_vec = self.tangent_diffeomorphism(tangent_vec, base_point)
        image_exp = self.embedding_metric.exp(
            image_tangent_vec, image_base_point, **kwargs
        )
        exp = self.inverse_diffeomorphism(image_exp)
        return exp

    def log(self, point, base_point, **kwargs):
        """Compute the logarithm map via diffeomorphic pullback.

        Parameters
        ----------
        point : array-like, shape=[..., *shape]
            Point.
        base_point : array-like, shape=[..., *shape]
            Point.

        Returns
        -------
        log : array-like, shape=[..., *shape]
            Logarithm of point from base_point.
        """
        image_base_point = self.diffeomorphism(base_point)
        image_point = self.diffeomorphism(point)
        image_log = self.embedding_metric.log(image_point, image_base_point, **kwargs)
        log = self.inverse_tangent_diffeomorphism(image_log, image_base_point)
        return log

    def dist(self, point_a, point_b, **kwargs):
        """Compute the distance via diffeomorphic pullback.

        Parameters
        ----------
        point_a : array-like, shape=[..., *shape]
            Point a.
        point_b : array-like, shape=[..., *shape]
            Point b.

>>>>>>> 5f28e3af
        Returns
        -------
        dist : array-like
            Distance between point_a and point_b.
        """
<<<<<<< HEAD
        new_point_a = self.diffeomorphism(point_a)
        new_point_b = self.diffeomorphism(point_b)
        new_distance = self.embedding_metric.dist(new_point_a,
                                                  new_point_b, **kwargs)
        return new_distance

    def curvature(
            self, tangent_vec_a, tangent_vec_b, tangent_vec_c, base_point):
        """
        Compute the curvature via diffeomorphic pullback.
        Parameters
        ----------
        tangent_vec_a : array-like
            Tangent vector a.
        tangent_vec_b : array-like
            Tangent vector b.
        tangent_vec_c : array-like
            Tangent vector c.
        base_point : array-like
            Base point.
        Returns
        -------
        curvature : array-like
            Curvature in directions tangent_vec a, b, c at base_point.
        """
        new_base_point = self.diffeomorphism(base_point)
        new_tangent_vec_a = self.tangent_diffeomorphism(tangent_vec_a,
                                                        base_point)
        new_tangent_vec_b = self.tangent_diffeomorphism(tangent_vec_b,
                                                        base_point)
        new_tangent_vec_c = self.tangent_diffeomorphism(tangent_vec_c,
                                                        base_point)
        new_curvature = self.embedding_metric.curvature(
            new_tangent_vec_a, new_tangent_vec_b, new_tangent_vec_c,
            new_base_point)
        curvature = self.inverse_tangent_diffeomorphism(new_curvature,
                                                        new_base_point)
        return curvature

    def parallel_transport(
            self, tangent_vec, base_point, direction=None, end_point=None
    ):
        """
        Compute the parallel transport via diffeomorphic pullback.
        Parameters
        ----------
        tangent_vec : array-like
            Tangent vector.
        base_point : array-like
            Base point.
        direction : array-like
            Direction.
        end_point : array-like
            End point.
        Returns
        -------
        parallel_transport : array-like
            Parallel transport.
        """
        new_base_point = self.diffeomorphism(base_point)
        new_tangent_vec = self.tangent_diffeomorphism(tangent_vec, base_point)
        if direction is None:
            new_direction = None
        else:
            new_direction = self.tangent_diffeomorphism(direction, base_point)
        if end_point is None:
            new_end_point = None
        else:
            new_end_point = self.diffeomorphism(end_point)
        new_parallel_transport = self.embedding_metric.parallel_transport(
            new_tangent_vec, new_base_point, direction=new_direction,
            end_point=new_end_point)
        parallel_transport = self.inverse_tangent_diffeomorphism(
            new_parallel_transport, new_base_point
=======
        image_point_a = self.diffeomorphism(point_a)
        image_point_b = self.diffeomorphism(point_b)
        distance = self.embedding_metric.dist(image_point_a, image_point_b, **kwargs)
        return distance

    def curvature(self, tangent_vec_a, tangent_vec_b, tangent_vec_c, base_point):
        """Compute the curvature via diffeomorphic pullback.

        Parameters
        ----------
        tangent_vec_a : array-like, shape=[..., *shape]
            Tangent vector a.
        tangent_vec_b : array-like, shape=[..., *shape]
            Tangent vector b.
        tangent_vec_c : array-like, shape=[..., *shape]
            Tangent vector c.
        base_point : array-like, shape=[..., *shape]
            Base point.

        Returns
        -------
        curvature : array-like, shape=[..., *shape]
            Curvature in directions tangent_vec a, b, c at base_point.
        """
        image_base_point = self.diffeomorphism(base_point)
        image_tangent_vec_a = self.tangent_diffeomorphism(tangent_vec_a, base_point)
        image_tangent_vec_b = self.tangent_diffeomorphism(tangent_vec_b, base_point)
        image_tangent_vec_c = self.tangent_diffeomorphism(tangent_vec_c, base_point)
        image_curvature = self.embedding_metric.curvature(
            image_tangent_vec_a,
            image_tangent_vec_b,
            image_tangent_vec_c,
            image_base_point,
        )
        curvature = self.inverse_tangent_diffeomorphism(
            image_curvature, image_base_point
        )
        return curvature

    def parallel_transport(
        self, tangent_vec, base_point, direction=None, end_point=None
    ):
        """Compute the parallel transport via diffeomorphic pullback.

        Parameters
        ----------
        tangent_vec : array-like, shape=[..., *shape]
            Tangent vector.
        base_point : array-like, shape=[..., *shape]
            Base point.
        direction : array-like, shape=[..., *shape]
            Direction.
        end_point : array-like, shape=[..., *shape]
            End point.

        Returns
        -------
        parallel_transport : array-like, shape=[..., *shape]
            Parallel transport.
        """
        image_base_point = self.diffeomorphism(base_point)
        image_tangent_vec = self.tangent_diffeomorphism(tangent_vec, base_point)

        image_direction = (
            None
            if direction is None
            else self.tangent_diffeomorphism(direction, base_point)
        )
        image_end_point = None if end_point is None else self.diffeomorphism(end_point)

        image_parallel_transport = self.embedding_metric.parallel_transport(
            image_tangent_vec,
            image_base_point,
            direction=image_direction,
            end_point=image_end_point,
        )
        parallel_transport = self.inverse_tangent_diffeomorphism(
            image_parallel_transport, image_base_point
>>>>>>> 5f28e3af
        )
        return parallel_transport<|MERGE_RESOLUTION|>--- conflicted
+++ resolved
@@ -45,20 +45,19 @@
     def __init__(
         self,
         dim,
-        embedding_space,
         immersion,
+        embedding_space=None,
+        embedding_dim=None,
         jacobian_immersion=None,
         tangent_immersion=None,
     ):
-<<<<<<< HEAD
         super(PullbackMetric, self).__init__(dim=dim)
+        if embedding_space is None:
+            embedding_space = EuclideanMetric(embedding_dim)
+
         self.embedding_space = embedding_space
         self.embedding_metric = embedding_space.metric
 
-=======
-        super().__init__(dim=dim)
-        self.embedding_metric = EuclideanMetric(embedding_dim)
->>>>>>> 5f28e3af
         self.immersion = immersion
 
         if jacobian_immersion is None:
@@ -67,18 +66,15 @@
         if tangent_immersion is None:
 
             def _tangent_immersion(v, x):
-<<<<<<< HEAD
                 # TODO: More general for shape
-                return gs.einsum('...ij,...j->...j', jacobian_immersion(x), v)
+                return gs.einsum("...ij,...j->...j", jacobian_immersion(x), v)
+
             tangent_immersion = _tangent_immersion
 
         self.tangent_immersion = tangent_immersion
-=======
-                return gs.squeeze(gs.matvec(jacobian_immersion(x), v))
 
         self.tangent_immersion = _tangent_immersion
         self._hessian_immersion = None
->>>>>>> 5f28e3af
 
     def metric_matrix(self, base_point=None, n_jobs=1, **joblib_kwargs):
         r"""Metric matrix at the tangent space at a base point.
@@ -129,10 +125,6 @@
         metric_mat = gs.reshape(gs.array(out), (-1, self.dim, self.dim))
         return metric_mat[0] if base_point.ndim == 1 else metric_mat
 
-<<<<<<< HEAD
-
-class PullbackMetricNew(RiemannianMetric, abc.ABC):
-=======
     def _hessian_immersion_func(self):
         """Compute the Hessian of the immersion.
 
@@ -304,8 +296,7 @@
         return gs.stack(mean_curvature, axis=0)
 
 
-class PullbackDiffeoMetric(RiemannianMetric, abc.ABC):
->>>>>>> 5f28e3af
+class PullbackMetric(RiemannianMetric, abc.ABC):
     """
     Pullback metric via a diffeomorphism.
 
@@ -313,7 +304,6 @@
     ----------
     dim : int
         Dimension.
-<<<<<<< HEAD
     """
 
     def __init__(self, dim, shape):
@@ -328,111 +318,35 @@
 
     @property
     def embedding_space(self):
-        """Lie algebra of the Matrix Lie group."""
+        """Lie algebra of the Matrix Lie group.
+
+        Returns
+        -------
+        mat : array-like, shape=[..., *shape_e, *shape_m]
+            Inner-product matrix.
+        """
         if self._embedding_space is None:
             self._embedding_space = self._create_embedding_space()
         return self._embedding_space
 
     @abc.abstractmethod
     def immersion(self, base_point):
+        r"""Jacobian of the immersion at base point.
+
+        base_point : array-like, shape=[..., *shape_m]
+            Base point.
+            Optional, default: None.
+
+        Returns
+        -------
+        mat : array-like, shape=[..., *shape_e, *shape_m]
+            Inner-product matrix.
+        """
         pass
 
     def jacobian(self, base_point):
         r"""Jacobian of the immersion at base point.
 
-        Let :math:`f` be the immersion
-=======
-    shape : tuple of int
-        Shape of one element of the underlying manifold.
-        Optional, default : None.
-    """
-
-    def __init__(self, dim, shape=None):
-        super().__init__(dim=dim, shape=shape)
-
-        self._embedding_metric = None
-        self._raw_jacobian_diffeomorphism = None
-        self._raw_inverse_jacobian_diffeomorphism = None
-
-        self.shape_dim = math.prod(shape)
-        self.embedding_space_shape_dim = math.prod(self.embedding_metric.shape)
-
-    @abc.abstractmethod
-    def define_embedding_metric(self):
-        r"""Create the metric this metric is in diffeomorphism with.
-
-        This instantiate the metric to use as image space of the
-        diffeomorphism.
-
-        -------
-        embedding_metric : RiemannianMetric object
-            The metric of the embedding space
-        """
-
-    @property
-    def embedding_metric(self):
-        r"""Property wrapper around the metric.
-
-        -------
-        embedding_metric : RiemannianMetric object
-            The metric of the embedding space
-        """
-        self._embedding_metric = (
-            self._embedding_metric or self.define_embedding_metric()
-        )
-        return self._embedding_metric
-
-    @abc.abstractmethod
-    def diffeomorphism(self, base_point):
-        r"""Diffeomorphism at base point.
-
-        Let :math:`f` be the diffeomorphism
-        :math:`f: M \rightarrow N` of the manifold
-        :math:`M` into the manifold `N`.
-
-        Parameters
-        ----------
-        base_point : array-like, shape=[..., *shape]
-            Base point.
-
-        Returns
-        -------
-        image_point : array-like, shape=[..., *i_shape]
-            Inner-product matrix.
-        """
-
-    def raw_jacobian_diffeomorphism(self, base_point):
-        r"""Raw jacobian of the diffeomorphism.
-
-        Raw jacobian autodiff of diffeomorphism regardless of vectorization.
-
-        Parameters
-        ----------
-        base_point : array-like, shape=[..., *shape]
-            Base point.
-
-        Returns
-        -------
-        mat : array-like, shape=[..., *i_shape, ..., *shape]
-            Inner-product matrix.
-        """
-        if self._raw_jacobian_diffeomorphism is None:
-            self._raw_jacobian_diffeomorphism = gs.autodiff.jacobian(
-                self.diffeomorphism
-            )
-        return self._raw_jacobian_diffeomorphism(base_point)
-
-    def jacobian_diffeomorphism(self, base_point):
-        r"""Jacobian of the diffeomorphism at base point.
-
-        Let :math:`f` be the diffeomorphism
->>>>>>> 5f28e3af
-        :math:`f: M \rightarrow N` of the manifold
-        :math:`M` into the manifold `N`.
-
-        Parameters
-        ----------
-<<<<<<< HEAD
         base_point : array-like, shape=[..., *shape_m]
             Base point.
             Optional, default: None.
@@ -453,330 +367,77 @@
         return J
 
     def tangent_immersion(self, tangent_vec, base_point):
-        J = self.jacobian_immersion(base_point).reshape(-1, self.embedding_space.shape_dim, self.shape_dim)
+        r"""Tangent immersion."""
+        J = self.jacobian_immersion(base_point).reshape(
+            -1, self.embedding_space.shape_dim, self.shape_dim
+        )
         tv = tangent_vec.reshape(-1, self.shape_dim)
-        res = gs.einsum('...ij,...j->...i', J, tv).reshape(-1, *self.embedding_space.shape)
+        res = gs.einsum("...ij,...j->...i", J, tv).reshape(
+            -1, *self.embedding_space.shape
+        )
         if base_point.shape == self.shape:
             return res[0]
         return res
 
     def metric_matrix(self, base_point):
-        local_basis = self.local_basis(base_point).reshape(-1, self.dim * self.shape_dim)
+        r"""Metric matrix."""
+        local_basis = self.local_basis(base_point).reshape(
+            -1, self.dim * self.shape_dim
+        )
 
         immersed_base_point = self.immersion(base_point)
-        immersed_local_basis = self.tangent_immersion(local_basis).reshape(-1, self.dim, *self.embedding_space.shape)
+        immersed_local_basis = self.tangent_immersion(local_basis).reshape(
+            -1, self.dim, *self.embedding_space.shape
+        )
 
         return self.embedding_metric.inner_product(
-                immersed_basis_element_i,
-                immersed_basis_element_j,
-                base_point=immersed_base_point,
-            )
-
-        immersed_base_point = self.immersion(base_point)
-        jacobian_immersion = self.jacobian_immersion(base_point)
-        basis_elements = gs.eye(self.dim)
-
-        @joblib.delayed
-        @joblib.wrap_non_picklable_objects
-        def pickable_inner_product(i, j):
-            immersed_basis_element_i = gs.matmul(jacobian_immersion, basis_elements[i])
-            immersed_basis_element_j = gs.matmul(jacobian_immersion, basis_elements[j])
-            return self.embedding_metric.inner_product(
-                immersed_basis_element_i,
-                immersed_basis_element_j,
-                base_point=immersed_base_point,
-            )
-
-        pool = joblib.Parallel(n_jobs=n_jobs, **joblib_kwargs)
-        out = pool(
-            pickable_inner_product(i, j)
-            for i, j in itertools.product(range(self.dim), range(self.dim))
-        )
-
-        metric_mat = gs.reshape(gs.array(out), (-1, self.dim, self.dim))
-        return metric_mat[0] if base_point.ndim == 1 else metric_mat
-
-
-class PullbackDiffeomorphismMetric(PullbackMetric, abc.ABC):
-
-    def __init__(self, dim):
-        super(PullbackDiffeomorphismMetric, self).__init__(dim=dim)
-        self._inverse_jacobian = None
+            immersed_local_basis,
+            immersed_local_basis,
+            base_point=immersed_base_point,
+        )
+
+
+class PullbackDiffeoMetric(RiemannianMetric, abc.ABC):
+    """
+    Pullback metric via a diffeomorphism.
+
+    Parameters
+    ----------
+    dim : int
+        Dimension.
+    shape : tuple of int
+        Shape of one element of the underlying manifold.
+        Optional, default : None.
+    """
+
+    def __init__(self, dim, shape=None):
+        super().__init__(dim=dim, shape=shape)
+
+        self._embedding_metric = None
+        self._raw_jacobian_diffeomorphism = None
+        self._raw_inverse_jacobian_diffeomorphism = None
+
+        self.shape_dim = math.prod(shape)
+        self.embedding_space_shape_dim = math.prod(self.embedding_metric.shape)
 
     @abc.abstractmethod
     def inverse_immersion(self, im_point):
+        """Inverse immersion."""
         pass
 
     def inverse_jacobian(self, im_point):
+        """Inverse jacobian."""
         # Can be overwritten or never use if tangent method are
         # How it works when batched with autodiff ??
         if self._inverse_jacobian is None:
             self._inverse_jacobian = gs.autodiff.jacobian(self.inverse_immersion)
         return self._inverse_jacobian(im_point)
 
-
     def inverse_tangent_immersion(self, tangent_vec, im_point):
+        """Inverse tangent immersion."""
         # Can be overwritten when close form
         # TODO: More general for shape
         return gs.matmul(self.inverse_jacobian(im_point), tangent_vec)
-
-    def exp(self, tangent_vec, base_point, **kwargs):
-        """
-        Compute the exponential map via diffeomorphic pullback.
-        Parameters
-        ----------
-        tangent_vec : array-like
-            Tangent vector.
-        base_point : array-like
-            Base point.
-        Returns
-        -------
-        exp : array-like
-            Riemannian exponential of tangent_vec at base_point.
-        """
-        new_base_point = self.diffeomorphism(base_point)
-        new_tangent_vec = self.tangent_diffeomorphism(tangent_vec, base_point)
-        new_exp = self.embedding_metric.exp(new_tangent_vec,
-                                            new_base_point, **kwargs)
-        exp = self.inverse_diffeomorphism(new_exp)
-        return exp
-
-    def log(self, point, base_point, **kwargs):
-        """
-        Compute the logarithm map via diffeomorphic pullback.
-        Parameters
-        ----------
-        point : array-like
-            Point.
-        base_point : array-like
-            Point.
-        Returns
-        -------
-        log : array-like
-            Logarithm of point from base_point.
-        """
-        new_base_point = self.diffeomorphism(base_point)
-        new_point = self.diffeomorphism(point)
-        new_log = self.embedding_metric.log(new_point, new_base_point,
-                                            **kwargs)
-        log = self.inverse_tangent_diffeomorphism(new_log, new_base_point)
-        return log
-
-    def dist(self, point_a, point_b, **kwargs):
-        """
-        Compute the distance via diffeomorphic pullback.
-        Parameters
-        ----------
-        point_a : array-like
-            Point a.
-        point_b : array-like
-            Point b.
-=======
-        base_point : array-like, shape=[..., *shape]
-            Base point.
-
-        Returns
-        -------
-        mat : array-like, shape=[..., *i_shape, *shape]
-            Inner-product matrix.
-        """
-        rad = base_point.shape[: -len(self.shape)]
-        base_point = gs.reshape(base_point, (-1,) + self.shape)
-
-        J = self.raw_jacobian_diffeomorphism(base_point)
-        J = gs.moveaxis(
-            gs.diagonal(J, axis1=0, axis2=len(self.embedding_metric.shape) + 1),
-            -1,
-            0,
-        )
-        J = gs.reshape(J, rad + self.embedding_metric.shape + self.shape)
-
-        return J
-
-    def tangent_diffeomorphism(self, tangent_vec, base_point):
-        r"""Tangent diffeomorphism at base point.
-
-        Let :math:`f` be the diffeomorphism
-        :math:`f: M \rightarrow N` of the manifold
-        :math:`M` into the manifold `N`.
-
-        df_p is a linear map from T_pM to T_f(p)N called
-        the tangent immesion
-
-        Parameters
-        ----------
-        tangent_vec : array-like, shape=[..., *shape]
-            Tangent vector at base point.
-
-        base_point : array-like, shape=[..., *shape]
-            Base point.
-
-        Returns
-        -------
-        image_tangent_vec : array-like, shape=[..., *i_shape]
-            Image tangent vector at image of the base point.
-        """
-        base_point = gs.broadcast_to(base_point, tangent_vec.shape)
-        rad = base_point.shape[: -len(self.shape)]
-
-        J_flat = gs.reshape(
-            self.jacobian_diffeomorphism(base_point),
-            (-1, self.embedding_space_shape_dim, self.shape_dim),
-        )
-        tv_flat = gs.reshape(tangent_vec, (-1, self.shape_dim))
-
-        image_tv = gs.reshape(
-            gs.einsum("...ij,...j->...i", J_flat, tv_flat),
-            rad + self.embedding_metric.shape,
-        )
-
-        return image_tv
-
-    @abc.abstractmethod
-    def inverse_diffeomorphism(self, image_point):
-        r"""Inverse diffeomorphism at base point.
-
-        Let :math:`f` be the diffeomorphism
-        :math:`f: M \rightarrow N` of the manifold
-        :math:`M` into the manifold `N`.
-
-        :math:`f^-1: N \rightarrow M` of the manifold
-
-        Parameters
-        ----------
-        image_point : array-like, shape=[..., *i_shape]
-            Base point.
-
-        Returns
-        -------
-        base_point : array-like, shape=[..., *shape]
-            Inner-product matrix.
-        """
-
-    def raw_inverse_jacobian_diffeomorphism(self, image_point):
-        r"""Raw jacobian of the inverse_diffeomorphism.
-
-        Raw jacobian autodiff of inverse_diffeomorphism regardless of
-        vectorization.
-
-        Parameters
-        ----------
-        image_point : array-like, shape=[..., *i_shape]
-            Base point.
-
-        Returns
-        -------
-        mat : array-like, shape=[..., *shape, ..., *i_shape]
-            Inner-product matrix.
-        """
-        if self._raw_inverse_jacobian_diffeomorphism is None:
-            self._raw_inverse_jacobian_diffeomorphism = gs.autodiff.jacobian(
-                self.inverse_diffeomorphism
-            )
-        return self._raw_inverse_jacobian_diffeomorphism(image_point)
-
-    def inverse_jacobian_diffeomorphism(self, image_point):
-        r"""Inverse Jacobian of the diffeomorphism at image point.
-
-        Parameters
-        ----------
-        image_point : array-like, shape=[..., *i_shape]
-            Base point.
-
-        Returns
-        -------
-        mat : array-like, shape=[..., *shape, *i_shape]
-            Inner-product matrix.
-        """
-        rad = image_point.shape[: -len(self.embedding_metric.shape)]
-        image_point = gs.reshape(image_point, (-1,) + self.embedding_metric.shape)
-
-        J = self.raw_inverse_jacobian_diffeomorphism(image_point)
-        J = gs.moveaxis(gs.diagonal(J, axis1=0, axis2=len(self.shape) + 1), -1, 0)
-        J = gs.reshape(J, rad + self.shape + self.embedding_metric.shape)
-
-        return J
-
-    def inverse_tangent_diffeomorphism(self, image_tangent_vec, image_point):
-        r"""Tangent diffeomorphism at base point.
-
-        Let :math:`f` be the diffeomorphism
-        :math:`f: M \rightarrow N` of the manifold
-        :math:`M` into the manifold `N`.
-
-        df_p is a linear map from T_pM to T_f(p)N called
-        the tangent immesion
-
-        Parameters
-        ----------
-        image_tangent_vec : array-like, shape=[..., *i_shape]
-            Tangent vector at base point.
-
-        image_point : array-like, shape=[..., *i_shape]
-            Base point.
-
-        Returns
-        -------
-        image_tangent_vec : array-like, shape=[..., *shape]
-            Image tangent vector at image of the base point.
-        """
-        image_point = gs.broadcast_to(image_point, image_tangent_vec.shape)
-        rad = image_tangent_vec.shape[: -len(self.embedding_metric.shape)]
-
-        J_flat = gs.reshape(
-            self.inverse_jacobian_diffeomorphism(image_point),
-            (-1, self.shape_dim, self.embedding_space_shape_dim),
-        )
-
-        itv_flat = gs.reshape(image_tangent_vec, (-1, self.embedding_space_shape_dim))
-
-        tv = gs.reshape(
-            gs.einsum("...ij,...j->...i", J_flat, itv_flat), rad + self.shape
-        )
-        return tv
-
-    def metric_matrix(self, base_point=None):
-        """Metric matrix at the tangent space at a base point.
-
-        Parameters
-        ----------
-        base_point : array-like, shape=[..., *shape]
-            Base point.
-            Optional, default: None.
-
-        Returns
-        -------
-        mat : array-like, shape=[..., dim, dim]
-            Inner-product matrix.
-        """
-        raise NotImplementedError(
-            "The computation of the pullback metric matrix"
-            " is not implemented yet in general shape setting."
-        )
-
-    def inner_product(self, tangent_vec_a, tangent_vec_b, base_point):
-        """Inner product between two tangent vectors at a base point.
-
-        Parameters
-        ----------
-        tangent_vec_a: array-like, shape=[..., *shape]
-            Tangent vector at base point.
-        tangent_vec_b: array-like, shape=[..., *shape]
-            Tangent vector at base point.
-        base_point: array-like, shape=[..., *shape]
-            Base point.
-            Optional, default: None.
-
-        Returns
-        -------
-        inner_product : array-like, shape=[...,]
-            Inner-product.
-        """
-        return self.embedding_metric.inner_product(
-            self.tangent_diffeomorphism(tangent_vec_a, base_point),
-            self.tangent_diffeomorphism(tangent_vec_b, base_point),
-            self.diffeomorphism(base_point),
-        )
 
     def exp(self, tangent_vec, base_point, **kwargs):
         """Compute the exponential map via diffeomorphic pullback.
@@ -832,88 +493,11 @@
         point_b : array-like, shape=[..., *shape]
             Point b.
 
->>>>>>> 5f28e3af
         Returns
         -------
         dist : array-like
             Distance between point_a and point_b.
         """
-<<<<<<< HEAD
-        new_point_a = self.diffeomorphism(point_a)
-        new_point_b = self.diffeomorphism(point_b)
-        new_distance = self.embedding_metric.dist(new_point_a,
-                                                  new_point_b, **kwargs)
-        return new_distance
-
-    def curvature(
-            self, tangent_vec_a, tangent_vec_b, tangent_vec_c, base_point):
-        """
-        Compute the curvature via diffeomorphic pullback.
-        Parameters
-        ----------
-        tangent_vec_a : array-like
-            Tangent vector a.
-        tangent_vec_b : array-like
-            Tangent vector b.
-        tangent_vec_c : array-like
-            Tangent vector c.
-        base_point : array-like
-            Base point.
-        Returns
-        -------
-        curvature : array-like
-            Curvature in directions tangent_vec a, b, c at base_point.
-        """
-        new_base_point = self.diffeomorphism(base_point)
-        new_tangent_vec_a = self.tangent_diffeomorphism(tangent_vec_a,
-                                                        base_point)
-        new_tangent_vec_b = self.tangent_diffeomorphism(tangent_vec_b,
-                                                        base_point)
-        new_tangent_vec_c = self.tangent_diffeomorphism(tangent_vec_c,
-                                                        base_point)
-        new_curvature = self.embedding_metric.curvature(
-            new_tangent_vec_a, new_tangent_vec_b, new_tangent_vec_c,
-            new_base_point)
-        curvature = self.inverse_tangent_diffeomorphism(new_curvature,
-                                                        new_base_point)
-        return curvature
-
-    def parallel_transport(
-            self, tangent_vec, base_point, direction=None, end_point=None
-    ):
-        """
-        Compute the parallel transport via diffeomorphic pullback.
-        Parameters
-        ----------
-        tangent_vec : array-like
-            Tangent vector.
-        base_point : array-like
-            Base point.
-        direction : array-like
-            Direction.
-        end_point : array-like
-            End point.
-        Returns
-        -------
-        parallel_transport : array-like
-            Parallel transport.
-        """
-        new_base_point = self.diffeomorphism(base_point)
-        new_tangent_vec = self.tangent_diffeomorphism(tangent_vec, base_point)
-        if direction is None:
-            new_direction = None
-        else:
-            new_direction = self.tangent_diffeomorphism(direction, base_point)
-        if end_point is None:
-            new_end_point = None
-        else:
-            new_end_point = self.diffeomorphism(end_point)
-        new_parallel_transport = self.embedding_metric.parallel_transport(
-            new_tangent_vec, new_base_point, direction=new_direction,
-            end_point=new_end_point)
-        parallel_transport = self.inverse_tangent_diffeomorphism(
-            new_parallel_transport, new_base_point
-=======
         image_point_a = self.diffeomorphism(point_a)
         image_point_b = self.diffeomorphism(point_b)
         distance = self.embedding_metric.dist(image_point_a, image_point_b, **kwargs)
@@ -992,6 +576,5 @@
         )
         parallel_transport = self.inverse_tangent_diffeomorphism(
             image_parallel_transport, image_base_point
->>>>>>> 5f28e3af
         )
         return parallel_transport