"""Classes for the pullback metric.

Lead author: Nina Miolane.
"""
import abc
import itertools

import joblib

import geomstats.backend as gs
from geomstats.geometry.euclidean import EuclideanMetric
from geomstats.geometry.riemannian_metric import RiemannianMetric


class PullbackMetric(RiemannianMetric):
    r"""Pullback metric.

    Let :math:`f` be an immersion :math:`f: M \rightarrow N`
    of one manifold :math:`M` into the Riemannian manifold :math:`N`
    with metric :math:`g`.
    The pull-back metric :math:`f^*g` is defined on :math:`M` for a
    base point :math:`p` as:
    :math:`(f^*g)_p(u, v) = g_{f(p)}(df_p u , df_p v)
    \quad \forall u, v \in T_pM`

    Note
    ----
    The pull-back metric is currently only implemented for an
    immersion into the Euclidean space, i.e. for
    :math:`N=\mathbb{R}^n`.

    Parameters
    ----------
    dim : int
        Dimension of the underlying manifold.
    embedding_dim : int
        Dimension of the embedding Euclidean space.
    immersion : callable
        Map defining the immersion into the Euclidean space.
    """

    def __init__(
        self,
        dim,
        embedding_space,
        immersion,
        jacobian_immersion=None,
        tangent_immersion=None,
    ):
        super(PullbackMetric, self).__init__(dim=dim)
        self.embedding_space = embedding_space
        self.embedding_metric = embedding_space.metric

        self.immersion = immersion

        if jacobian_immersion is None:
            jacobian_immersion = gs.autodiff.jacobian(immersion)

        if tangent_immersion is None:

            def _tangent_immersion(v, x):
                # TODO: More general for shape
                return gs.einsum('...ij,...j->...j', jacobian_immersion(x), v)
            tangent_immersion = _tangent_immersion

        self.tangent_immersion = tangent_immersion

    def metric_matrix(self, base_point=None, n_jobs=1, **joblib_kwargs):
        r"""Metric matrix at the tangent space at a base point.

        Let :math:`f` be the immersion
        :math:`f: M \rightarrow \mathbb{R}^n` of the manifold
        :math:`M` into the Euclidean space :math:`\mathbb{R}^n`.

        The elements of the metric matrix at a base point :math:`p`
        are defined as:
        :math:`(f*g)_{ij}(p) = <df_p e_i , df_p e_j>`,
        for :math:`e_i, e_j` basis elements of :math:`M`.

        Parameters
        ----------
        base_point : array-like, shape=[..., dim]
            Base point.
            Optional, default: None.

        Returns
        -------
        mat : array-like, shape=[..., dim, dim]
            Inner-product matrix.
        """
        immersed_base_point = self.immersion(base_point)
        jacobian_immersion = self.jacobian_immersion(base_point)
        basis_elements = gs.eye(self.dim)

        @joblib.delayed
        @joblib.wrap_non_picklable_objects
        def pickable_inner_product(i, j):
            immersed_basis_element_i = gs.matmul(jacobian_immersion, basis_elements[i])
            immersed_basis_element_j = gs.matmul(jacobian_immersion, basis_elements[j])
            return self.embedding_metric.inner_product(
                immersed_basis_element_i,
                immersed_basis_element_j,
                base_point=immersed_base_point,
            )

        pool = joblib.Parallel(n_jobs=n_jobs, **joblib_kwargs)
        out = pool(
            pickable_inner_product(i, j)
            for i, j in itertools.product(range(self.dim), range(self.dim))
        )

        metric_mat = gs.reshape(gs.array(out), (-1, self.dim, self.dim))
        return metric_mat[0] if base_point.ndim == 1 else metric_mat


<<<<<<< HEAD
class PullbackMetric(RiemannianMetric, abc.ABC):
=======
class PullbackDiffeoMetric(RiemannianMetric, abc.ABC):
    """
    Pullback metric via a diffeomorphism.

    Parameters
    ----------
    dim : int
        Dimension.
    """
>>>>>>> 50863cdb

    def __init__(self, dim, shape):
        super(PullbackMetric, self).__init__(dim=dim, shape=shape)
        self._embedding_space = None
        self._jacobian = None
        self.embedding_metric = self.embedding_space.metric

    @abc.abstractmethod
    def _create_embedding_space(self):
        pass

    @property
    def embedding_space(self):
        """Lie algebra of the Matrix Lie group."""
        if self._embedding_space is None:
            self._embedding_space = self._create_embedding_space()
        return self._embedding_space

    @abc.abstractmethod
    def immersion(self, base_point):
        pass

    def jacobian(self, base_point):
        r"""Jacobian of the immersion at base point.

        Let :math:`f` be the immersion
        :math:`f: M \rightarrow N` of the manifold
        :math:`M` into the manifold `N`.

        Parameters
        ----------
        base_point : array-like, shape=[..., *shape_m]
            Base point.
            Optional, default: None.

        Returns
        -------
        mat : array-like, shape=[..., *shape_e, *shape_m]
            Inner-product matrix.
        """
        if self._jacobian is None:
            # Only compute graph once
            self._jacobian = gs.autodiff.jacobian(self.immersion)

        J = self._jacobian(base_point)
        if base_point.shape != self.shape:
            # We are [...,*shape]
            J = gs.moveaxis(gs.diagonal(J, axis1=0, axis2=len(self.shape) + 1), -1, 0)
        return J

    def tangent_immersion(self, tangent_vec, base_point):
        J = self.jacobian_immersion(base_point).reshape(-1, self.embedding_space.shape_dim, self.shape_dim)
        tv = tangent_vec.reshape(-1, self.shape_dim)
        res = gs.einsum('...ij,...j->...i', J, tv).reshape(-1, *self.embedding_space.shape)
        if base_point.shape == self.shape:
            return res[0]
        return res

    def metric_matrix(self, base_point):
        local_basis = self.local_basis(base_point).reshape(-1, self.dim * self.shape_dim)

        immersed_base_point = self.immersion(base_point)
        immersed_local_basis = self.tangent_immersion(local_basis).reshape(-1, self.dim, *self.embedding_space.shape)

        return self.embedding_metric.inner_product(
                immersed_basis_element_i,
                immersed_basis_element_j,
                base_point=immersed_base_point,
            )

        immersed_base_point = self.immersion(base_point)
        jacobian_immersion = self.jacobian_immersion(base_point)
        basis_elements = gs.eye(self.dim)

        @joblib.delayed
        @joblib.wrap_non_picklable_objects
        def pickable_inner_product(i, j):
            immersed_basis_element_i = gs.matmul(jacobian_immersion, basis_elements[i])
            immersed_basis_element_j = gs.matmul(jacobian_immersion, basis_elements[j])
            return self.embedding_metric.inner_product(
                immersed_basis_element_i,
                immersed_basis_element_j,
                base_point=immersed_base_point,
            )

        pool = joblib.Parallel(n_jobs=n_jobs, **joblib_kwargs)
        out = pool(
            pickable_inner_product(i, j)
            for i, j in itertools.product(range(self.dim), range(self.dim))
        )

        metric_mat = gs.reshape(gs.array(out), (-1, self.dim, self.dim))
        return metric_mat[0] if base_point.ndim == 1 else metric_mat





class PullbackDiffeomorphismMetric(PullbackMetric, abc.ABC):

    def __init__(self, dim):
        super(PullbackDiffeomorphismMetric, self).__init__(dim=dim)
        self._inverse_jacobian = None

    @abc.abstractmethod
    def inverse_immersion(self, im_point):
        pass

    def inverse_jacobian(self, im_point):
        # Can be overwritten or never use if tangent method are
        # How it works when batched with autodiff ??
        if self._inverse_jacobian is None:
            self._inverse_jacobian = gs.autodiff.jacobian(self.inverse_immersion)
        return self._inverse_jacobian(im_point)


    def inverse_tangent_immersion(self, tangent_vec, im_point):
        # Can be overwritten when close form
        # TODO: More general for shape
        return gs.matmul(self.inverse_jacobian(im_point), tangent_vec)

<<<<<<< HEAD
    # HERE ALL THE METHOD IN THE CASE OF AN ISOMETRY !
=======
    # HERE ALL THE METHOD IN THE CASE OF DIFFEO
    def exp(self, tangent_vec, base_point, **kwargs):
        """
        Compute the exponential map via diffeomorphic pullback.
        Parameters
        ----------
        tangent_vec : array-like
            Tangent vector.
        base_point : array-like
            Base point.
        Returns
        -------
        exp : array-like
            Riemannian exponential of tangent_vec at base_point.
        """
        new_base_point = self.diffeomorphism(base_point)
        new_tangent_vec = self.tangent_diffeomorphism(tangent_vec, base_point)
        new_exp = self.embedding_metric.exp(new_tangent_vec,
                                            new_base_point, **kwargs)
        exp = self.inverse_diffeomorphism(new_exp)
        return exp

    def log(self, point, base_point, **kwargs):
        """
        Compute the logarithm map via diffeomorphic pullback.
        Parameters
        ----------
        point : array-like
            Point.
        base_point : array-like
            Point.
        Returns
        -------
        log : array-like
            Logarithm of point from base_point.
        """
        new_base_point = self.diffeomorphism(base_point)
        new_point = self.diffeomorphism(point)
        new_log = self.embedding_metric.log(new_point, new_base_point,
                                            **kwargs)
        log = self.inverse_tangent_diffeomorphism(new_log, new_base_point)
        return log

    def dist(self, point_a, point_b, **kwargs):
        """
        Compute the distance via diffeomorphic pullback.
        Parameters
        ----------
        point_a : array-like
            Point a.
        point_b : array-like
            Point b.
        Returns
        -------
        dist : array-like
            Distance between point_a and point_b.
        """
        new_point_a = self.diffeomorphism(point_a)
        new_point_b = self.diffeomorphism(point_b)
        new_distance = self.embedding_metric.dist(new_point_a,
                                                  new_point_b, **kwargs)
        return new_distance

    def curvature(
            self, tangent_vec_a, tangent_vec_b, tangent_vec_c, base_point):
        """
        Compute the curvature via diffeomorphic pullback.
        Parameters
        ----------
        tangent_vec_a : array-like
            Tangent vector a.
        tangent_vec_b : array-like
            Tangent vector b.
        tangent_vec_c : array-like
            Tangent vector c.
        base_point : array-like
            Base point.
        Returns
        -------
        curvature : array-like
            Curvature in directions tangent_vec a, b, c at base_point.
        """
        new_base_point = self.diffeomorphism(base_point)
        new_tangent_vec_a = self.tangent_diffeomorphism(tangent_vec_a,
                                                        base_point)
        new_tangent_vec_b = self.tangent_diffeomorphism(tangent_vec_b,
                                                        base_point)
        new_tangent_vec_c = self.tangent_diffeomorphism(tangent_vec_c,
                                                        base_point)
        new_curvature = self.embedding_metric.curvature(
            new_tangent_vec_a, new_tangent_vec_b, new_tangent_vec_c,
            new_base_point)
        curvature = self.inverse_tangent_diffeomorphism(new_curvature,
                                                        new_base_point)
        return curvature

    def parallel_transport(
            self, tangent_vec, base_point, direction=None, end_point=None
    ):
        """
        Compute the parallel transport via diffeomorphic pullback.
        Parameters
        ----------
        tangent_vec : array-like
            Tangent vector.
        base_point : array-like
            Base point.
        direction : array-like
            Direction.
        end_point : array-like
            End point.
        Returns
        -------
        parallel_transport : array-like
            Parallel transport.
        """
        new_base_point = self.diffeomorphism(base_point)
        new_tangent_vec = self.tangent_diffeomorphism(tangent_vec, base_point)
        if direction is None:
            new_direction = None
        else:
            new_direction = self.tangent_diffeomorphism(direction, base_point)
        if end_point is None:
            new_end_point = None
        else:
            new_end_point = self.diffeomorphism(end_point)
        new_parallel_transport = self.embedding_metric.parallel_transport(
            new_tangent_vec, new_base_point, direction=new_direction,
            end_point=new_end_point)
        parallel_transport = self.inverse_tangent_diffeomorphism(
            new_parallel_transport, new_base_point
        )
        return parallel_transport
>>>>>>> 50863cdb
<|MERGE_RESOLUTION|>--- conflicted
+++ resolved
@@ -12,7 +12,7 @@
 from geomstats.geometry.riemannian_metric import RiemannianMetric
 
 
-class PullbackMetric(RiemannianMetric):
+class PullbackMetricOld(RiemannianMetric):
     r"""Pullback metric.
 
     Let :math:`f` be an immersion :math:`f: M \rightarrow N`
@@ -113,10 +113,7 @@
         return metric_mat[0] if base_point.ndim == 1 else metric_mat
 
 
-<<<<<<< HEAD
-class PullbackMetric(RiemannianMetric, abc.ABC):
-=======
-class PullbackDiffeoMetric(RiemannianMetric, abc.ABC):
+class PullbackMetricNew(RiemannianMetric, abc.ABC):
     """
     Pullback metric via a diffeomorphism.
 
@@ -125,7 +122,6 @@
     dim : int
         Dimension.
     """
->>>>>>> 50863cdb
 
     def __init__(self, dim, shape):
         super(PullbackMetric, self).__init__(dim=dim, shape=shape)
@@ -221,9 +217,6 @@
         return metric_mat[0] if base_point.ndim == 1 else metric_mat
 
 
-
-
-
 class PullbackDiffeomorphismMetric(PullbackMetric, abc.ABC):
 
     def __init__(self, dim):
@@ -247,10 +240,6 @@
         # TODO: More general for shape
         return gs.matmul(self.inverse_jacobian(im_point), tangent_vec)
 
-<<<<<<< HEAD
-    # HERE ALL THE METHOD IN THE CASE OF AN ISOMETRY !
-=======
-    # HERE ALL THE METHOD IN THE CASE OF DIFFEO
     def exp(self, tangent_vec, base_point, **kwargs):
         """
         Compute the exponential map via diffeomorphic pullback.
@@ -382,5 +371,4 @@
         parallel_transport = self.inverse_tangent_diffeomorphism(
             new_parallel_transport, new_base_point
         )
-        return parallel_transport
->>>>>>> 50863cdb
+        return parallel_transport