--- conflicted
+++ resolved
@@ -45,10 +45,6 @@
     def __init__(
         self,
         dim,
-<<<<<<< HEAD
-=======
-        embedding_space,
->>>>>>> 354b9ff4
         immersion,
         embedding_space=None,
         embedding_dim=None,
@@ -56,12 +52,9 @@
         tangent_immersion=None,
     ):
         super(PullbackMetric, self).__init__(dim=dim)
-<<<<<<< HEAD
         if embedding_space is None:
             embedding_space = EuclideanMetric(embedding_dim)
 
-=======
->>>>>>> 354b9ff4
         self.embedding_space = embedding_space
         self.embedding_metric = embedding_space.metric
 
@@ -74,7 +67,6 @@
 
             def _tangent_immersion(v, x):
                 # TODO: More general for shape
-<<<<<<< HEAD
                 return gs.einsum("...ij,...j->...j", jacobian_immersion(x), v)
 
             tangent_immersion = _tangent_immersion
@@ -83,12 +75,6 @@
 
         self.tangent_immersion = _tangent_immersion
         self._hessian_immersion = None
-=======
-                return gs.einsum('...ij,...j->...j', jacobian_immersion(x), v)
-            tangent_immersion = _tangent_immersion
-
-        self.tangent_immersion = tangent_immersion
->>>>>>> 354b9ff4
 
     def metric_matrix(self, base_point=None, n_jobs=1, **joblib_kwargs):
         r"""Metric matrix at the tangent space at a base point.
@@ -139,7 +125,6 @@
         metric_mat = gs.reshape(gs.array(out), (-1, self.dim, self.dim))
         return metric_mat[0] if base_point.ndim == 1 else metric_mat
 
-<<<<<<< HEAD
     def _hessian_immersion_func(self):
         """Compute the Hessian of the immersion.
 
@@ -320,10 +305,6 @@
     dim : int
         Dimension.
     """
-=======
-
-class PullbackMetric(RiemannianMetric, abc.ABC):
->>>>>>> 354b9ff4
 
     def __init__(self, dim, shape):
         super(PullbackMetric, self).__init__(dim=dim, shape=shape)
@@ -337,7 +318,6 @@
 
     @property
     def embedding_space(self):
-<<<<<<< HEAD
         """Lie algebra of the Matrix Lie group.
 
         Returns
@@ -345,16 +325,12 @@
         mat : array-like, shape=[..., *shape_e, *shape_m]
             Inner-product matrix.
         """
-=======
-        """Lie algebra of the Matrix Lie group."""
->>>>>>> 354b9ff4
         if self._embedding_space is None:
             self._embedding_space = self._create_embedding_space()
         return self._embedding_space
 
     @abc.abstractmethod
     def immersion(self, base_point):
-<<<<<<< HEAD
         r"""Jacobian of the immersion at base point.
 
         base_point : array-like, shape=[..., *shape_m]
@@ -366,22 +342,17 @@
         mat : array-like, shape=[..., *shape_e, *shape_m]
             Inner-product matrix.
         """
-=======
->>>>>>> 354b9ff4
         pass
 
     def jacobian(self, base_point):
         r"""Jacobian of the immersion at base point.
 
-<<<<<<< HEAD
-=======
         Let :math:`f` be the immersion
         :math:`f: M \rightarrow N` of the manifold
         :math:`M` into the manifold `N`.
 
         Parameters
         ----------
->>>>>>> 354b9ff4
         base_point : array-like, shape=[..., *shape_m]
             Base point.
             Optional, default: None.
@@ -402,7 +373,6 @@
         return J
 
     def tangent_immersion(self, tangent_vec, base_point):
-<<<<<<< HEAD
         r"""Tangent immersion."""
         J = self.jacobian_immersion(base_point).reshape(
             -1, self.embedding_space.shape_dim, self.shape_dim
@@ -411,17 +381,11 @@
         res = gs.einsum("...ij,...j->...i", J, tv).reshape(
             -1, *self.embedding_space.shape
         )
-=======
-        J = self.jacobian_immersion(base_point).reshape(-1, self.embedding_space.shape_dim, self.shape_dim)
-        tv = tangent_vec.reshape(-1, self.shape_dim)
-        res = gs.einsum('...ij,...j->...i', J, tv).reshape(-1, *self.embedding_space.shape)
->>>>>>> 354b9ff4
         if base_point.shape == self.shape:
             return res[0]
         return res
 
     def metric_matrix(self, base_point):
-<<<<<<< HEAD
         r"""Metric matrix."""
         local_basis = self.local_basis(base_point).reshape(
             -1, self.dim * self.shape_dim
@@ -469,76 +433,18 @@
 
     def inverse_jacobian(self, im_point):
         """Inverse jacobian."""
-=======
-        local_basis = self.local_basis(base_point).reshape(-1, self.dim * self.shape_dim)
-
-        immersed_base_point = self.immersion(base_point)
-        immersed_local_basis = self.tangent_immersion(local_basis).reshape(-1, self.dim, *self.embedding_space.shape)
-
-        return self.embedding_metric.inner_product(
-                immersed_basis_element_i,
-                immersed_basis_element_j,
-                base_point=immersed_base_point,
-            )
-
-        immersed_base_point = self.immersion(base_point)
-        jacobian_immersion = self.jacobian_immersion(base_point)
-        basis_elements = gs.eye(self.dim)
-
-        @joblib.delayed
-        @joblib.wrap_non_picklable_objects
-        def pickable_inner_product(i, j):
-            immersed_basis_element_i = gs.matmul(jacobian_immersion, basis_elements[i])
-            immersed_basis_element_j = gs.matmul(jacobian_immersion, basis_elements[j])
-            return self.embedding_metric.inner_product(
-                immersed_basis_element_i,
-                immersed_basis_element_j,
-                base_point=immersed_base_point,
-            )
-
-        pool = joblib.Parallel(n_jobs=n_jobs, **joblib_kwargs)
-        out = pool(
-            pickable_inner_product(i, j)
-            for i, j in itertools.product(range(self.dim), range(self.dim))
-        )
-
-        metric_mat = gs.reshape(gs.array(out), (-1, self.dim, self.dim))
-        return metric_mat[0] if base_point.ndim == 1 else metric_mat
-
-
-
-
-
-class PullbackDiffeomorphismMetric(PullbackMetric, abc.ABC):
-
-    def __init__(self, dim):
-        super(PullbackDiffeomorphismMetric, self).__init__(dim=dim)
-        self._inverse_jacobian = None
-
-    @abc.abstractmethod
-    def inverse_immersion(self, im_point):
-        pass
-
-    def inverse_jacobian(self, im_point):
->>>>>>> 354b9ff4
         # Can be overwritten or never use if tangent method are
         # How it works when batched with autodiff ??
         if self._inverse_jacobian is None:
             self._inverse_jacobian = gs.autodiff.jacobian(self.inverse_immersion)
         return self._inverse_jacobian(im_point)
 
-<<<<<<< HEAD
     def inverse_tangent_immersion(self, tangent_vec, im_point):
         """Inverse tangent immersion."""
-=======
-
-    def inverse_tangent_immersion(self, tangent_vec, im_point):
->>>>>>> 354b9ff4
         # Can be overwritten when close form
         # TODO: More general for shape
         return gs.matmul(self.inverse_jacobian(im_point), tangent_vec)
 
-<<<<<<< HEAD
     def exp(self, tangent_vec, base_point, **kwargs):
         """Compute the exponential map via diffeomorphic pullback.
 
@@ -593,66 +499,11 @@
         point_b : array-like, shape=[..., *shape]
             Point b.
 
-=======
-    # HERE ALL THE METHOD IN THE CASE OF DIFFEO
-    def exp(self, tangent_vec, base_point, **kwargs):
-        """
-        Compute the exponential map via diffeomorphic pullback.
-        Parameters
-        ----------
-        tangent_vec : array-like
-            Tangent vector.
-        base_point : array-like
-            Base point.
-        Returns
-        -------
-        exp : array-like
-            Riemannian exponential of tangent_vec at base_point.
-        """
-        new_base_point = self.diffeomorphism(base_point)
-        new_tangent_vec = self.tangent_diffeomorphism(tangent_vec, base_point)
-        new_exp = self.embedding_metric.exp(new_tangent_vec,
-                                            new_base_point, **kwargs)
-        exp = self.inverse_diffeomorphism(new_exp)
-        return exp
-
-    def log(self, point, base_point, **kwargs):
-        """
-        Compute the logarithm map via diffeomorphic pullback.
-        Parameters
-        ----------
-        point : array-like
-            Point.
-        base_point : array-like
-            Point.
-        Returns
-        -------
-        log : array-like
-            Logarithm of point from base_point.
-        """
-        new_base_point = self.diffeomorphism(base_point)
-        new_point = self.diffeomorphism(point)
-        new_log = self.embedding_metric.log(new_point, new_base_point,
-                                            **kwargs)
-        log = self.inverse_tangent_diffeomorphism(new_log, new_base_point)
-        return log
-
-    def dist(self, point_a, point_b, **kwargs):
-        """
-        Compute the distance via diffeomorphic pullback.
-        Parameters
-        ----------
-        point_a : array-like
-            Point a.
-        point_b : array-like
-            Point b.
->>>>>>> 354b9ff4
         Returns
         -------
         dist : array-like
             Distance between point_a and point_b.
         """
-<<<<<<< HEAD
         image_point_a = self.diffeomorphism(point_a)
         image_point_b = self.diffeomorphism(point_b)
         distance = self.embedding_metric.dist(image_point_a, image_point_b, **kwargs)
@@ -731,81 +582,5 @@
         )
         parallel_transport = self.inverse_tangent_diffeomorphism(
             image_parallel_transport, image_base_point
-=======
-        new_point_a = self.diffeomorphism(point_a)
-        new_point_b = self.diffeomorphism(point_b)
-        new_distance = self.embedding_metric.dist(new_point_a,
-                                                  new_point_b, **kwargs)
-        return new_distance
-
-    def curvature(
-            self, tangent_vec_a, tangent_vec_b, tangent_vec_c, base_point):
-        """
-        Compute the curvature via diffeomorphic pullback.
-        Parameters
-        ----------
-        tangent_vec_a : array-like
-            Tangent vector a.
-        tangent_vec_b : array-like
-            Tangent vector b.
-        tangent_vec_c : array-like
-            Tangent vector c.
-        base_point : array-like
-            Base point.
-        Returns
-        -------
-        curvature : array-like
-            Curvature in directions tangent_vec a, b, c at base_point.
-        """
-        new_base_point = self.diffeomorphism(base_point)
-        new_tangent_vec_a = self.tangent_diffeomorphism(tangent_vec_a,
-                                                        base_point)
-        new_tangent_vec_b = self.tangent_diffeomorphism(tangent_vec_b,
-                                                        base_point)
-        new_tangent_vec_c = self.tangent_diffeomorphism(tangent_vec_c,
-                                                        base_point)
-        new_curvature = self.embedding_metric.curvature(
-            new_tangent_vec_a, new_tangent_vec_b, new_tangent_vec_c,
-            new_base_point)
-        curvature = self.inverse_tangent_diffeomorphism(new_curvature,
-                                                        new_base_point)
-        return curvature
-
-    def parallel_transport(
-            self, tangent_vec, base_point, direction=None, end_point=None
-    ):
-        """
-        Compute the parallel transport via diffeomorphic pullback.
-        Parameters
-        ----------
-        tangent_vec : array-like
-            Tangent vector.
-        base_point : array-like
-            Base point.
-        direction : array-like
-            Direction.
-        end_point : array-like
-            End point.
-        Returns
-        -------
-        parallel_transport : array-like
-            Parallel transport.
-        """
-        new_base_point = self.diffeomorphism(base_point)
-        new_tangent_vec = self.tangent_diffeomorphism(tangent_vec, base_point)
-        if direction is None:
-            new_direction = None
-        else:
-            new_direction = self.tangent_diffeomorphism(direction, base_point)
-        if end_point is None:
-            new_end_point = None
-        else:
-            new_end_point = self.diffeomorphism(end_point)
-        new_parallel_transport = self.embedding_metric.parallel_transport(
-            new_tangent_vec, new_base_point, direction=new_direction,
-            end_point=new_end_point)
-        parallel_transport = self.inverse_tangent_diffeomorphism(
-            new_parallel_transport, new_base_point
->>>>>>> 354b9ff4
         )
         return parallel_transport