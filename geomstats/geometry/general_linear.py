"""Module exposing the GeneralLinear group class."""

import geomstats.algebra_utils as utils
import geomstats.backend as gs
from geomstats.geometry.base import OpenSet
from geomstats.geometry.lie_algebra import MatrixLieAlgebra
from geomstats.geometry.lie_group import MatrixLieGroup
from geomstats.geometry.matrices import Matrices


class GeneralLinear(MatrixLieGroup, OpenSet):
    """Class for the general linear group GL(n) and its identity component.

    If `positive_det=True`, this is the connected component of the identity,
    i.e. the space of matrices with positive determinant.

    Parameters
    ----------
    n : int
        Integer representing the shape of the matrices: n x n.
    positive_det : bool
        Whether to restrict to the identity connected component of the
        general linear group, i.e. matrices with positive determinant.
        Optional, default: False.
    """

    def __init__(self, n, positive_det=False, **kwargs):
        if "dim" not in kwargs.keys():
            kwargs["dim"] = n**2
        embedding_space = Matrices(n, n)
        kwargs.setdefault("dim", n**2)
        kwargs.setdefault("metric", embedding_space.metric)

<<<<<<< HEAD
        super(GeneralLinear, self).__init__(ambient_space=Matrices(n, n), n=n, **kwargs)
=======
        super(GeneralLinear, self).__init__(
            ambient_space=ambient_space, n=n, **kwargs
        )
>>>>>>> 354b9ff4

        self.positive_det = positive_det

    def _create_lie_algebra(self):
        """Return the lie algebra object of the matrix lie group"""
        return SquareMatrices(self.n)

    def projection(self, point):
        r"""Project a matrix to the general linear group.

        As GL(n) is dense in the space of matrices, this is not a projection
        per se, but a regularization if the matrix is not already invertible:
        :math:`X + \epsilon I_n` is returned where :math:`\epsilon=gs.atol`
        is returned for an input X.

        Parameters
        ----------
        point : array-like, shape=[..., dim_embedding]
            Point in embedding manifold.

        Returns
        -------
        projected : array-like, shape=[..., dim_embedding]
            Projected point.
        """
        belongs = self.belongs(point)
        regularization = gs.einsum(
            "...,ij->...ij", gs.where(~belongs, gs.atol, 0.0), self.identity
        )
        projected = point + regularization
        if self.positive_det:
            det = gs.linalg.det(point)
            return utils.flip_determinant(projected, det)
        return projected

    def belongs(self, point, atol=gs.atol):
        """Check if a matrix is invertible and of the right shape.

        Parameters
        ----------
        point : array-like, shape=[..., n, n]
            Matrix to be checked.
        atol : float
            Tolerance threshold for the determinant.

        Returns
        -------
        belongs : array-like, shape=[...,]
            Boolean denoting if point is in GL(n).
        """
        has_right_size = self.embedding_space.belongs(point)
        if gs.all(has_right_size):
            det = gs.linalg.det(point)
            return det > atol if self.positive_det else gs.abs(det) > atol
        return has_right_size

    def random_point(self, n_samples=1, bound=1.0, n_iter=100):
        """Sample in GL(n) from the uniform distribution.

        Parameters
        ----------
        n_samples : int
            Number of samples.
            Optional, default: 1.
        bound: float
            Bound of the interval in which to sample each matrix entry.
            Optional, default: 1.
        n_iter : int
            Maximum number of trials to sample a matrix with positive det.
            Optional, default: 100.

        Returns
        -------
        samples : array-like, shape=[..., n, n]
            Point sampled on GL(n).
        """
        n = self.n
        sample = []
        n_accepted, iteration = 0, 0
        criterion_func = (lambda x: x) if self.positive_det else gs.abs
        while n_accepted < n_samples and iteration < n_iter:
            raw_samples = gs.random.normal(size=(n_samples - n_accepted, n, n))
            dets = gs.linalg.det(raw_samples)
            criterion = criterion_func(dets) > gs.atol
            if gs.any(criterion):
                sample.append(raw_samples[criterion])
                n_accepted += gs.sum(criterion)
            iteration += 1
        if n_samples == 1:
            return sample[0][0]
        return gs.concatenate(sample)

    @classmethod
    def orbit(cls, point, base_point=None):
        r"""
        Compute the one-parameter orbit of base_point passing through point.

        Parameters
        ----------
        point : array-like, shape=[n, n]
            Target point.
        base_point : array-like, shape=[n, n], optional
            Base point.
            Optional, defaults to identity if None.

        Returns
        -------
        path : callable
            One-parameter orbit.
            Satisfies `path(0) = base_point` and `path(1) = point`.

        Notes
        -----
        Denoting `point` by :math:`g` and `base_point` by :math:`h`,
        the orbit :math:`\gamma` satisfies:

        .. math::

            \gamma(t) = {\mathrm e}^{t X} \cdot h \\
            \quad \text{with} \quad\\
            {\mathrm e}^{X} = g h^{-1}

        The path is not uniquely defined and depends on the choice of :math:`V`
        returned by :py:meth:`log`.

        Vectorization
        -------------
        Return a collection of trajectories (4-D array)
        from a collection of input matrices (3-D array).
        """
        tangent_vec = cls.log(point, base_point)

        def path(time):
            vecs = gs.einsum("t,...ij->...tij", time, tangent_vec)
            return cls.exp(vecs, base_point)

        return path


class SquareMatrices(MatrixLieAlgebra):
    """Lie algebra of the general linear group.

    This is the space of matrices.

    Parameters
    ----------
    n : int
        Integer representing the shape of the matrices: n x n.
    """

    def __init__(self, n):
        super().__init__(n=n, dim=n**2)
        self.mat_space = Matrices(n, n)

    def _create_basis(self):
        """Create the canonical basis of the space of matrices."""
        return self.mat_space.basis

    def basis_representation(self, matrix_representation):
        """Compute the coefficient in the usual matrix basis.

        This simply flattens the input.

        Parameters
        ----------
        matrix_representation : array-like, shape=[..., n, n]
            Matrix.

        Returns
        -------
        basis_representation : array-like, shape=[..., dim]
            Representation in the basis.
        """
        return self.mat_space.flatten(matrix_representation)

    def matrix_representation(self, basis_representation):
        """Compute the matrix representation for the given basis coefficients.

        This simply reshapes the input into a square matrix.

        Parameters
        ----------
        basis_representation : array-like, shape=[..., dim]
            Coefficients in the basis.

        Returns
        -------
        matrix_representation : array-like, shape=[..., n, n]
            Matrix.
        """
        return self.mat_space.reshape(basis_representation)<|MERGE_RESOLUTION|>--- conflicted
+++ resolved
@@ -31,18 +31,12 @@
         kwargs.setdefault("dim", n**2)
         kwargs.setdefault("metric", embedding_space.metric)
 
-<<<<<<< HEAD
         super(GeneralLinear, self).__init__(ambient_space=Matrices(n, n), n=n, **kwargs)
-=======
-        super(GeneralLinear, self).__init__(
-            ambient_space=ambient_space, n=n, **kwargs
-        )
->>>>>>> 354b9ff4
 
         self.positive_det = positive_det
 
     def _create_lie_algebra(self):
-        """Return the lie algebra object of the matrix lie group"""
+        """Return the lie algebra object of the matrix lie group."""
         return SquareMatrices(self.n)
 
     def projection(self, point):
