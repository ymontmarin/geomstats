--- conflicted
+++ resolved
@@ -28,211 +28,6 @@
     skip_test_exp_geodesic_ivp = True
     skip_test_log_is_tangent = not np_backend()
 
-<<<<<<< HEAD
-    class GrassmannianCanonicalMetricTestData(_RiemannianMetricTestData):
-        n_list = random.sample(range(3, 5), 2)
-        k_list = [random.sample(range(2, n), 1)[0] for n in n_list]
-        metric_args_list = list(zip(n_list, k_list))
-        shape_list = [(n, n) for n in n_list]
-        space_list = [Grassmannian(n, p) for n, p in metric_args_list]
-        n_points_list = random.sample(range(1, 5), 2)
-        n_points_a_list = random.sample(range(1, 5), 2)
-        n_points_b_list = [1]
-        n_tangent_vecs_list = random.sample(range(1, 5), 2)
-        alpha_list = [1] * 2
-        n_rungs_list = [1] * 2
-        scheme_list = ["pole"] * 2
-
-        def exp_test_data(self):
-            smoke_data = [
-                dict(
-                    n=3,
-                    k=2,
-                    tangent_vec=Matrices.bracket(pi_2 * r_y, gs.array([p_xy, p_yz])),
-                    base_point=gs.array([p_xy, p_yz]),
-                    expected=gs.array([p_yz, p_xy]),
-                ),
-                dict(
-                    n=3,
-                    k=2,
-                    tangent_vec=Matrices.bracket(
-                        pi_2 * gs.array([r_y, r_z]), gs.array([p_xy, p_yz])
-                    ),
-                    base_point=gs.array([p_xy, p_yz]),
-                    expected=gs.array([p_yz, p_xz]),
-                ),
-            ]
-            return self.generate_tests(smoke_data)
-
-        def exp_shape_test_data(self):
-            return self._exp_shape_test_data(
-                self.metric_args_list, self.space_list, self.shape_list
-            )
-
-        def log_shape_test_data(self):
-            return self._log_shape_test_data(
-                self.metric_args_list,
-                self.space_list,
-            )
-
-        def squared_dist_is_symmetric_test_data(self):
-            return self._squared_dist_is_symmetric_test_data(
-                self.metric_args_list,
-                self.space_list,
-                self.n_points_a_list,
-                self.n_points_b_list,
-                atol=gs.atol * 1000,
-            )
-
-        def exp_belongs_test_data(self):
-            return self._exp_belongs_test_data(
-                self.metric_args_list,
-                self.space_list,
-                self.shape_list,
-                self.n_tangent_vecs_list,
-                belongs_atol=gs.atol * 1000,
-            )
-
-        def log_is_tangent_test_data(self):
-            return self._log_is_tangent_test_data(
-                self.metric_args_list,
-                self.space_list,
-                self.n_points_list,
-                is_tangent_atol=gs.atol * 1000,
-            )
-
-        def geodesic_ivp_belongs_test_data(self):
-            return self._geodesic_ivp_belongs_test_data(
-                self.metric_args_list,
-                self.space_list,
-                self.shape_list,
-                self.n_points_list,
-                belongs_atol=gs.atol * 10000,
-            )
-
-        def geodesic_bvp_belongs_test_data(self):
-            return self._geodesic_bvp_belongs_test_data(
-                self.metric_args_list,
-                self.space_list,
-                self.n_points_list,
-                belongs_atol=gs.atol * 10000,
-            )
-
-        def exp_after_log_test_data(self):
-            return self._exp_after_log_test_data(
-                self.metric_args_list,
-                self.space_list,
-                self.n_points_list,
-                rtol=gs.rtol * 100,
-                atol=gs.atol * 10000,
-            )
-
-        def log_after_exp_test_data(self):
-            return self._log_after_exp_test_data(
-                self.metric_args_list,
-                self.space_list,
-                self.shape_list,
-                self.n_tangent_vecs_list,
-                rtol=gs.rtol * 100,
-                atol=gs.atol * 10000,
-            )
-
-        def exp_ladder_parallel_transport_test_data(self):
-            return self._exp_ladder_parallel_transport_test_data(
-                self.metric_args_list,
-                self.space_list,
-                self.shape_list,
-                self.n_tangent_vecs_list,
-                self.n_rungs_list,
-                self.alpha_list,
-                self.scheme_list,
-            )
-
-        def exp_geodesic_ivp_test_data(self):
-            return self._exp_geodesic_ivp_test_data(
-                self.metric_args_list,
-                self.space_list,
-                self.shape_list,
-                self.n_tangent_vecs_list,
-                self.n_points_list,
-                rtol=gs.rtol * 10000,
-                atol=gs.atol * 10000,
-            )
-
-        def parallel_transport_ivp_is_isometry_test_data(self):
-            return self._parallel_transport_ivp_is_isometry_test_data(
-                self.metric_args_list,
-                self.space_list,
-                self.shape_list,
-                self.n_tangent_vecs_list,
-                is_tangent_atol=gs.atol * 1000,
-                atol=gs.atol * 1000,
-            )
-
-        def parallel_transport_bvp_is_isometry_test_data(self):
-            return self._parallel_transport_bvp_is_isometry_test_data(
-                self.metric_args_list,
-                self.space_list,
-                self.shape_list,
-                self.n_tangent_vecs_list,
-                is_tangent_atol=gs.atol * 1000,
-                atol=gs.atol * 1000,
-            )
-
-        def dist_is_symmetric_test_data(self):
-            return self._dist_is_symmetric_test_data(
-                self.metric_args_list,
-                self.space_list,
-                self.n_points_a_list,
-                self.n_points_b_list,
-                atol=gs.atol * 1000,
-            )
-
-        def dist_is_positive_test_data(self):
-            return self._dist_is_positive_test_data(
-                self.metric_args_list,
-                self.space_list,
-                self.n_points_a_list,
-                self.n_points_b_list,
-            )
-
-        def squared_dist_is_positive_test_data(self):
-            return self._squared_dist_is_positive_test_data(
-                self.metric_args_list,
-                self.space_list,
-                self.n_points_a_list,
-                self.n_points_b_list,
-            )
-
-        def dist_is_norm_of_log_test_data(self):
-            return self._dist_is_norm_of_log_test_data(
-                self.metric_args_list,
-                self.space_list,
-                self.n_points_a_list,
-                self.n_points_b_list,
-                atol=gs.atol * 1000,
-            )
-
-        def dist_point_to_itself_is_zero_test_data(self):
-            return self._dist_point_to_itself_is_zero_test_data(
-                self.metric_args_list, self.space_list, self.n_points_list
-            )
-
-        def inner_product_is_symmetric_test_data(self):
-            return self._inner_product_is_symmetric_test_data(
-                self.metric_args_list,
-                self.space_list,
-                self.shape_list,
-                self.n_tangent_vecs_list,
-            )
-
-        def triangular_inequality_of_dist_test_data(self):
-            return self._triangular_inequality_of_dist_test_data(
-                self.metric_args_list, self.space_list, self.n_points_list
-            )
-
-=======
->>>>>>> 1864374e
     testing_data = GrassmannianCanonicalMetricTestData()
 
     def test_exp(self, n, k, tangent_vec, base_point, expected):
